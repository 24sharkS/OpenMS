// --------------------------------------------------------------------------
//                   OpenMS -- Open-Source Mass Spectrometry
// --------------------------------------------------------------------------
// Copyright The OpenMS Team -- Eberhard Karls University Tuebingen,
// ETH Zurich, and Freie Universitaet Berlin 2002-2016.
//
// This software is released under a three-clause BSD license:
//  * Redistributions of source code must retain the above copyright
//    notice, this list of conditions and the following disclaimer.
//  * Redistributions in binary form must reproduce the above copyright
//    notice, this list of conditions and the following disclaimer in the
//    documentation and/or other materials provided with the distribution.
//  * Neither the name of any author or any participating institution
//    may be used to endorse or promote products derived from this software
//    without specific prior written permission.
// For a full list of authors, refer to the file AUTHORS.
// --------------------------------------------------------------------------
// THIS SOFTWARE IS PROVIDED BY THE COPYRIGHT HOLDERS AND CONTRIBUTORS "AS IS"
// AND ANY EXPRESS OR IMPLIED WARRANTIES, INCLUDING, BUT NOT LIMITED TO, THE
// IMPLIED WARRANTIES OF MERCHANTABILITY AND FITNESS FOR A PARTICULAR PURPOSE
// ARE DISCLAIMED. IN NO EVENT SHALL ANY OF THE AUTHORS OR THE CONTRIBUTING
// INSTITUTIONS BE LIABLE FOR ANY DIRECT, INDIRECT, INCIDENTAL, SPECIAL,
// EXEMPLARY, OR CONSEQUENTIAL DAMAGES (INCLUDING, BUT NOT LIMITED TO,
// PROCUREMENT OF SUBSTITUTE GOODS OR SERVICES; LOSS OF USE, DATA, OR PROFITS;
// OR BUSINESS INTERRUPTION) HOWEVER CAUSED AND ON ANY THEORY OF LIABILITY,
// WHETHER IN CONTRACT, STRICT LIABILITY, OR TORT (INCLUDING NEGLIGENCE OR
// OTHERWISE) ARISING IN ANY WAY OUT OF THE USE OF THIS SOFTWARE, EVEN IF
// ADVISED OF THE POSSIBILITY OF SUCH DAMAGE.
//
// --------------------------------------------------------------------------
// $Maintainer: Lars Nilse $
// $Authors: Lars Nilse $
// --------------------------------------------------------------------------

#include <OpenMS/KERNEL/StandardTypes.h>
#include <OpenMS/KERNEL/BaseFeature.h>
#include <OpenMS/KERNEL/MSExperiment.h>
#include <OpenMS/CONCEPT/Constants.h>
#include <OpenMS/CHEMISTRY/IsotopeDistribution.h>
#include <OpenMS/TRANSFORMATIONS/RAW2PEAK/PeakPickerHiRes.h>
#include <OpenMS/TRANSFORMATIONS/FEATUREFINDER/MultiplexFiltering.h>
#include <OpenMS/TRANSFORMATIONS/FEATUREFINDER/MultiplexIsotopicPeakPattern.h>
#include <OpenMS/TRANSFORMATIONS/FEATUREFINDER/MultiplexFilterResult.h>
#include <OpenMS/TRANSFORMATIONS/FEATUREFINDER/MultiplexFilterResultRaw.h>
#include <OpenMS/TRANSFORMATIONS/FEATUREFINDER/MultiplexFilterResultPeak.h>
#include <OpenMS/FILTERING/DATAREDUCTION/SplinePackage.h>
#include <OpenMS/FILTERING/DATAREDUCTION/SplineSpectrum.h>
#include <OpenMS/MATH/STATISTICS/StatisticFunctions.h>
#include <OpenMS/MATH/MISC/CubicSpline2d.h>

#include <vector>
#include <algorithm>
#include <iostream>
#include <QDir>

using namespace std;
using namespace boost::math;

namespace OpenMS
{

  MultiplexFiltering::MultiplexFiltering(const MSExperiment& exp_picked, const std::vector<MultiplexIsotopicPeakPattern> patterns, int isotopes_per_peptide_min, int isotopes_per_peptide_max, double intensity_cutoff, double rt_band, double mz_tolerance, bool mz_tolerance_unit, double peptide_similarity, double averagine_similarity, double averagine_similarity_scaling, String averigine_type) :
    patterns_(patterns), isotopes_per_peptide_min_(isotopes_per_peptide_min), isotopes_per_peptide_max_(isotopes_per_peptide_max), intensity_cutoff_(intensity_cutoff), rt_band_(rt_band), mz_tolerance_(mz_tolerance), mz_tolerance_unit_(mz_tolerance_unit), peptide_similarity_(peptide_similarity), averagine_similarity_(averagine_similarity), averagine_similarity_scaling_(averagine_similarity_scaling), averagine_type_(averigine_type)
  {
    // initialise experiment exp_picked_
    // Any peaks below the intensity cutoff cannot be relevant and are therefore removed.
    // loop over spectra
    for (MSExperiment::ConstIterator it_rt = exp_picked.begin(); it_rt < exp_picked.end(); ++it_rt)
    {
      MSSpectrum<Peak1D> spectrum;
      spectrum.setRT(it_rt->getRT());
      // loop over m/z
      for (MSSpectrum<Peak1D>::ConstIterator it_mz = it_rt->begin(); it_mz < it_rt->end(); ++it_mz)
      {
        if (it_mz->getIntensity() > intensity_cutoff_)
        {
          Peak1D peak;
          peak.setMZ(it_mz->getMZ());
          peak.setIntensity(it_mz->getIntensity());
          spectrum.push_back(peak);
        }
      }
      exp_picked_.addSpectrum(spectrum);
    }
    exp_picked_.updateRanges();
    
    // initialise blacklist blacklist_
    blacklist_.reserve(exp_picked_.getNrSpectra());
    // loop over spectra
    for (MSExperiment::ConstIterator it_rt = exp_picked_.begin(); it_rt < exp_picked_.end(); ++it_rt)
    {
      std::vector<BlacklistEntry> blacklist_spectrum;
      blacklist_spectrum.reserve(it_rt->size());
      // loop over m/z
      for (MSSpectrum<Peak1D>::ConstIterator it_mz = it_rt->begin(); it_mz < it_rt->end(); ++it_mz)
      {
        BlacklistEntry entry = white;
        blacklist_spectrum.push_back(entry);
      }
      blacklist_.push_back(blacklist_spectrum);
    }    
  }

  MSExperiment MultiplexFiltering::getWhiteMSExperiment_(White2Original& mapping)
  {
    MSExperiment exp_picked_white;
    // loop over spectra
    for (MSExperiment::ConstIterator it_rt = exp_picked_.begin(); it_rt < exp_picked_.end(); ++it_rt)
    {
      MSSpectrum<Peak1D> spectrum_picked_white;
      spectrum_picked_white.setRT(it_rt->getRT());
      
      std::map<int, int> mapping_spectrum;
      int count = 0;
      // loop over m/z
      for (MSSpectrum<Peak1D>::ConstIterator it_mz = it_rt->begin(); it_mz < it_rt->end(); ++it_mz)
      {
<<<<<<< HEAD
        // peak not found
        return true;
      }
      MSSpectrum::ConstIterator it_mz = it_rt->begin() + peak_index;
      if (it_mz->getIntensity() < intensity_cutoff_)
      {
        // below intensity threshold
        return true;
=======
        if (blacklist_[it_rt - exp_picked_.begin()][it_mz - it_rt->begin()] == white)
        {
          Peak1D peak;
          peak.setMZ(it_mz->getMZ());
          peak.setIntensity(it_mz->getIntensity());
          spectrum_picked_white.push_back(peak);
          
          mapping_spectrum[count] = it_mz - it_rt->begin();
          ++count;
        }
>>>>>>> f765f89d
      }
      exp_picked_white.addSpectrum(spectrum_picked_white);
      mapping.push_back(mapping_spectrum);
    }
    exp_picked_white.updateRanges();
    
    return exp_picked_white;
  }
  
  bool MultiplexFiltering::checkForSignificantPeak_(double mz, double mz_tolerance, MSExperiment::ConstIterator& it_rt, double intensity_first_peak) const
  {
    // Any peak with an intensity greater than <threshold>*<intensity_first_peak> is significant.
    double threshold = 0.3;
    
    // Check that there is a peak.
    int mz_idx = it_rt->findNearest(mz, mz_tolerance);
    if (mz_idx != -1)
    {
      MSSpectrum<Peak1D>::ConstIterator it_mz = it_rt->begin();
      std::advance(it_mz, mz_idx);
      double intensity = it_mz->getIntensity();
      
      // Check that the peak is significant.
      if (intensity > threshold * intensity_first_peak)
      {
        // There is a high-intensity peak at the position mz.
        return true;
      }
    }

    return false;
  }
  
  bool MultiplexFiltering::filterPeakPositions_(const MSSpectrum<Peak1D>::ConstIterator& it_mz, White2Original& index_mapping, const MSExperiment::ConstIterator& it_rt_begin, const MSExperiment::ConstIterator& it_rt_band_begin, const MSExperiment::ConstIterator& it_rt_band_end, const MultiplexIsotopicPeakPattern& pattern, MultiplexFilteredPeak& peak) const
  {
    // check if peak position is blacklisted
    if (blacklist_[peak.getRTidx()][peak.getMZidx()] == black)
    {
      return false;
    }
    
    // determine absolute m/z tolerance in Th
    double mz_tolerance;
    if (mz_tolerance_unit_)
    {
      // m/z tolerance in ppm
      // Note that the absolute tolerance varies minimally within an m/z pattern.
      // Hence we calculate it only once here.
      mz_tolerance = it_mz->getMZ() * mz_tolerance_ * 1e-6;
    }
    else
    {
      // m/z tolerance in Th
      mz_tolerance = mz_tolerance_;
    }
    
    // debug output variables
    /*int debug_charge = 4;
    int debug_rt_idx = 35;
    int debug_mz_idx = 6;
    bool debug_now = ((pattern.getCharge() == debug_charge) && (peak.getRTidx() == debug_rt_idx) && (peak.getMZidx() == debug_mz_idx));*/
    
    // debug output
    /*if (debug_now)
    {
      std::cout << "    Inside the peak position filter.\n";
    }*/
    
    // The mass traces of the peptide(s) form a m/z shift pattern. Starting with the mono-isotopic mass trace of each peptide,
    // how long is the series of m/z shifts until the first expected mass trace is missing? We want to see
    // at least isotopes_per_peptide_min_ of these m/z shifts in each peptide. Note that we need to demand subsequent(!) mass traces
    // to be present. Otherwise it would be easy to mistake say a 2+ peptide for a 4+ peptide.
    
    // loop over peptides
    for (size_t peptide = 0; peptide < pattern.getMassShiftCount(); ++peptide)
    {
      size_t length = 0;
      bool interrupted = false;
      
      // loop over isotopes i.e. mass traces within the peptide
      for (size_t isotope = 0; isotope < isotopes_per_peptide_max_; ++isotope)
      {
        // calculate m/z shift index in pattern
        size_t idx_mz_shift = peptide * isotopes_per_peptide_max_ + isotope;
        
        double mz_shift = pattern.getMZShiftAt(idx_mz_shift);
        bool found = false;
        
        // loop over spectra in RT band
        for (MSExperiment::ConstIterator it_rt = it_rt_band_begin; it_rt < it_rt_band_end; ++it_rt)
        {
          int i = it_rt->findNearest(it_mz->getMZ() + mz_shift, mz_tolerance);
          
          if (i != -1)
          {
            // Note that unlike primary peaks, satellite peaks are not restricted by the blacklist.
            peak.addSatellite(it_rt - it_rt_begin, index_mapping[it_rt - it_rt_begin][i], idx_mz_shift);
            found = true;
          }          
        }
                
        if (found && (!interrupted))
        {
          ++length;
        }
        else
        {
          interrupted = true;
          if (length < isotopes_per_peptide_min_)
          {
            return false;
          }
        }
      }
    }
    
    // Check that there is no significant peak (aka zeroth peak) to the left of the mono-isotopic peak (aka first peak).
    // Further check that there is no mistaken charge state identity. For example, check that a 2+ pattern isn't really a 4+ or 6+ pattern.
    // Let's use the double m/z tolerance when checking for these peaks.
    
    // loop over peptides
    for (size_t peptide = 0; peptide < pattern.getMassShiftCount(); ++peptide)
    {
      MSExperiment::ConstIterator it_rt = it_rt_begin;
      std::advance(it_rt, peak.getRTidx());

      // Check that there is a first i.e. mono-isotopic peak for this peptide.
      double mz_first_peak = peak.getMZ() + pattern.getMZShiftAt(peptide * isotopes_per_peptide_max_);
      int mz_idx_first_peak = it_rt->findNearest(mz_first_peak, mz_tolerance);
      if (mz_idx_first_peak != -1)
      {
        MSSpectrum<Peak1D>::ConstIterator it_mz_first_peak = it_rt->begin();
        std::advance(it_mz_first_peak, mz_idx_first_peak);
        double intensity_first_peak = it_mz_first_peak->getIntensity();

        double mz;
        
        // Check that there is a zeroth peak.
        mz = peak.getMZ() + 2 * pattern.getMZShiftAt(peptide * isotopes_per_peptide_max_) - pattern.getMZShiftAt(peptide * isotopes_per_peptide_max_ + 1);        
        if (checkForSignificantPeak_(mz, 2 * mz_tolerance, it_rt, intensity_first_peak))
        {
          return false;
        }
        
        // Check mistaken charge state identities
        // We are searching the patterns in the order of the most common occurrence (and not decreasing charge state). 
        // That can lead to mistaken charge state identities. Here we check that this is not the case.

        if (pattern.getCharge() == 2)
        {          
          // Is the 2+ pattern really a 4+ pattern?
          mz = peak.getMZ() + pattern.getMZShiftAt(peptide * isotopes_per_peptide_max_)/2 + pattern.getMZShiftAt(peptide * isotopes_per_peptide_max_ + 1)/2;
          if (checkForSignificantPeak_(mz, 2 * mz_tolerance, it_rt, intensity_first_peak))
          {
            return false;
          }
          
          // Is the 2+ pattern really a 6+ pattern?
          mz = peak.getMZ() + pattern.getMZShiftAt(peptide * isotopes_per_peptide_max_)*2/3 + pattern.getMZShiftAt(peptide * isotopes_per_peptide_max_ + 1)/3;
          if (checkForSignificantPeak_(mz, 2 * mz_tolerance, it_rt, intensity_first_peak))
          {
            return false;
          }
        }
        
        if (pattern.getCharge() == 3)
        {
          // Is the 3+ pattern really a 6+ pattern?
          mz = peak.getMZ() + pattern.getMZShiftAt(peptide * isotopes_per_peptide_max_)/2 + pattern.getMZShiftAt(peptide * isotopes_per_peptide_max_ + 1)/2;
          if (checkForSignificantPeak_(mz, 2 * mz_tolerance, it_rt, intensity_first_peak))
          {
            return false;
          }
        }
        
        if (pattern.getCharge() == 1)
        {
          for (int c = 2; c < 7; ++c)
          {
            // Is the 1+ pattern really a c+ pattern?
            mz = peak.getMZ() + pattern.getMZShiftAt(peptide * isotopes_per_peptide_max_)*(c-1)/c + pattern.getMZShiftAt(peptide * isotopes_per_peptide_max_ + 1)/c;
            if (checkForSignificantPeak_(mz, 2 * mz_tolerance, it_rt, intensity_first_peak))
            {
              return false;
            }
          }
        }
        
      }
            
    }
    
    // Automatically length >= isotopes_per_peptide_min_
    return true;
  }

  void MultiplexFiltering::blacklistPeak_(const MultiplexFilteredPeak& peak, unsigned pattern_idx)
  {
    // determine absolute m/z tolerance in Th
    double mz_tolerance;
    if (mz_tolerance_unit_)
    {
      // m/z tolerance in ppm
      // Note that the absolute tolerance varies minimally within an m/z pattern.
      // Hence we calculate it only once here.
      mz_tolerance = peak.getMZ() * mz_tolerance_ * 1e-6;
    }
    else
    {
      // m/z tolerance in Th
      mz_tolerance = mz_tolerance_;
    }    

    // Determine the boundaries for each of the mass traces.
    std::multimap<size_t, MultiplexSatelliteCentroided > satellites = peak.getSatellites();    
    // <rt_boundaries> is a map from the mass trace index to the spectrum indices for beginning and end of the mass trace.
    std::map<size_t, std::pair<size_t, size_t> > rt_boundaries;
    // loop over satellites
    for (std::multimap<size_t, MultiplexSatelliteCentroided >::const_iterator it = satellites.begin(); it != satellites.end(); ++it)
    {
      size_t idx_masstrace = it->first;    // mass trace index i.e. the index within the peptide multiplet pattern
      if (rt_boundaries.find(idx_masstrace) == rt_boundaries.end())
      {
        // That's the first satellite within this mass trace.
        rt_boundaries[idx_masstrace] = std::make_pair((it->second).getRTidx(), (it->second).getRTidx());
      }
      else
      {
        // We have seen a satellite of this mass trace before.
        size_t idx_min = std::min((it->second).getRTidx(), rt_boundaries[idx_masstrace].first);
        size_t idx_max = std::max((it->second).getRTidx(), rt_boundaries[idx_masstrace].second);
        
        rt_boundaries[idx_masstrace] = std::make_pair(idx_min, idx_max);
      }      
    }
        
    // Blacklist all peaks along the mass traces
    // loop over mass traces (i.e. the mass trace boundaries)
    for (std::map<size_t, std::pair<size_t, size_t> >::const_iterator it = rt_boundaries.begin(); it != rt_boundaries.end(); ++it)
    {
      double mz = peak.getMZ() + patterns_[pattern_idx].getMZShiftAt(it->first);
      
      MSExperiment::ConstIterator it_rt_begin = exp_picked_.begin() + (it->second).first;
      it_rt_begin = exp_picked_.RTBegin(it_rt_begin->getRT() - rt_band_);
      
      MSExperiment::ConstIterator it_rt_end = exp_picked_.begin() + (it->second).second;
      it_rt_end = exp_picked_.RTBegin(it_rt_end->getRT() + rt_band_);
      
      // prepare for loop
      if (it_rt_end != exp_picked_.end())
      {
        ++it_rt_end;
      }

      // loop over RT along the mass trace
      for (MSExperiment::ConstIterator it_rt = it_rt_begin; it_rt < it_rt_end; ++it_rt)
      {        
        int idx_mz = it_rt->findNearest(mz, mz_tolerance);
       
        if (idx_mz != -1)
        {
          if (it->first == 0)
          {
            // Any mono-isotopic peaks of the lightest peptide can pass the filter in this pattern.
            blacklist_[it_rt - exp_picked_.begin()][idx_mz] = grey;
          }
          else
          {
            blacklist_[it_rt - exp_picked_.begin()][idx_mz] = black;
          }
        }
      }
    
    }
    
  }
  
  void MultiplexFiltering::ungreyBlacklist_()
  {
    // loop over spectra
    for (MSExperiment::ConstIterator it_rt = exp_picked_.begin(); it_rt < exp_picked_.end(); ++it_rt)
    {
      // loop over m/z
      for (MSSpectrum<Peak1D>::ConstIterator it_mz = it_rt->begin(); it_mz < it_rt->end(); ++it_mz)
      {
        if (blacklist_[it_rt - exp_picked_.begin()][it_mz - it_rt->begin()] == grey)
        {
          blacklist_[it_rt - exp_picked_.begin()][it_mz - it_rt->begin()] = black;
        }
      }
    }
  }
  
  bool MultiplexFiltering::filterAveragineModel_(const MultiplexIsotopicPeakPattern& pattern, const MultiplexFilteredPeak& peak) const
  {
    // construct averagine distribution
    // Note that the peptide(s) are very close in mass. We therefore calculate the averagine distribution only once (for the lightest peptide).
    double mass = peak.getMZ() * pattern.getCharge();
    IsotopeDistribution distribution;
    distribution.setMaxIsotope(isotopes_per_peptide_max_);
    if (averagine_type_ == "peptide")
    {
        distribution.estimateFromPeptideWeight(mass);
    }
    else if (averagine_type_ == "RNA")
    {
        distribution.estimateFromRNAWeight(mass);
    }
    else if (averagine_type_ == "DNA")
    {
        distribution.estimateFromDNAWeight(mass);
    }
    else
    {
        throw Exception::InvalidParameter(__FILE__, __LINE__, OPENMS_PRETTY_FUNCTION, "Invalid averagine type.");
    }
    
    // debug output variables
    /*int debug_charge = 2;
    size_t debug_rt_idx = 39;
    size_t debug_mz_idx = 130;
    bool debug_now = ((pattern.getCharge() == debug_charge) && (peak.getRTidx() == debug_rt_idx) && (peak.getMZidx() == debug_mz_idx));*/
    
    // debug output
    /*if (debug_now)
    {
      std::cout << "Inside the Averagine Filter.\n";
    }*/
    
    // loop over peptides
    for (size_t peptide = 0; peptide < pattern.getMassShiftCount(); ++peptide)
    {
      // intensities for the Pearson and Spearman rank correlations
      std::vector<double> intensities_model;
      std::vector<double> intensities_data;
      
      // loop over isotopes i.e. mass traces of the peptide
      for (size_t isotope = 0; isotope < isotopes_per_peptide_max_; ++isotope)
      {
        size_t idx = peptide * isotopes_per_peptide_max_ + isotope;
        std::pair<std::multimap<size_t, MultiplexSatelliteCentroided >::const_iterator, std::multimap<size_t, MultiplexSatelliteCentroided >::const_iterator> satellites;
        satellites = peak.getSatellites().equal_range(idx);
              
        int count = 0;
        double sum_intensities = 0;
        
        // loop over satellites in mass trace
        for (std::multimap<size_t, MultiplexSatelliteCentroided >::const_iterator satellite_it = satellites.first; satellite_it != satellites.second; ++satellite_it)
        {
          // find indices of the peak
          size_t rt_idx = (satellite_it->second).getRTidx();
          size_t mz_idx = (satellite_it->second).getMZidx();
          
          // find peak itself
          MSExperiment::ConstIterator it_rt = exp_picked_.begin();
          std::advance(it_rt, rt_idx);
          MSSpectrum<Peak1D>::ConstIterator it_mz = it_rt->begin();
          std::advance(it_mz, mz_idx);
                    
          ++count;
          sum_intensities += it_mz->getIntensity();
        }
        
        if (count > 0)
        {
          intensities_model.push_back(distribution.getContainer()[isotope].second);
          intensities_data.push_back(sum_intensities/count);
        }
        
        // debug output
        /*if (debug_now)
        {
          std::cout << "    peptide = " << peptide << "    isotope = " << isotope << "    count = " << count << "    average intensity = " << sum_intensities/count << "    averagine intensity = " << distribution.getContainer()[isotope].second << "\n";
        }*/
                
      }
      
      // Calculate Pearson and Spearman rank correlations
      if ((intensities_model.size() < isotopes_per_peptide_min_) || (intensities_data.size() < isotopes_per_peptide_min_))
      {
        throw Exception::InvalidSize(__FILE__, __LINE__, OPENMS_PRETTY_FUNCTION, 0);
      }
      double correlation_Pearson = OpenMS::Math::pearsonCorrelationCoefficient(intensities_model.begin(), intensities_model.end(), intensities_data.begin(), intensities_data.end());
      double correlation_Spearman = OpenMS::Math::rankCorrelationCoefficient(intensities_model.begin(), intensities_model.end(), intensities_data.begin(), intensities_data.end());

      // debug output
      /*if (debug_now)
      {
        std::cout << "        Pearson correlation = " << correlation_Pearson << "    rank correlation = " << correlation_Spearman << "\n";
      }*/
      
      if ((correlation_Pearson < averagine_similarity_) || (correlation_Spearman < averagine_similarity_))
      {
        return false;
      }
    }
    
    return true;
  }

  bool MultiplexFiltering::filterPeptideCorrelation_(const MultiplexIsotopicPeakPattern& pattern, const MultiplexFilteredPeak& peak) const
  {
    if (pattern.getMassShiftCount() < 2)
    {
      // filter irrelevant for singlet feature detection
      return true;
    }
    
    // debug output variables
    int debug_charge = 4;
    size_t debug_rt_idx = 35;
    size_t debug_mz_idx = 6;
    bool debug_now = ((pattern.getCharge() == debug_charge) && (peak.getRTidx() == debug_rt_idx) && (peak.getMZidx() == debug_mz_idx));
    
    // debug output
    /*if (debug_now)
    {
      std::cout << "Inside the Peptide Correlation Filter.\n";
    }*/
    
    // We will calculate the correlations between all possible peptide combinations.
    // For example (light, medium), (light, heavy) and (medium, heavy) in the case of triplets.
    // If one of the correlations is below the <peptide_similarity_> limit, the filter fails.
    
    // loop over the first peptide
    for (size_t peptide_1 = 0; peptide_1 < pattern.getMassShiftCount() - 1; ++peptide_1)
    {
      // loop over the second peptide
      for (size_t peptide_2 = peptide_1 + 1; peptide_2 < pattern.getMassShiftCount(); ++peptide_2)
      {
        std::vector<double> intensities_1;
        std::vector<double> intensities_2;

        // loop over isotopes i.e. mass traces of both peptides
        for (size_t isotope = 0; isotope < isotopes_per_peptide_max_; ++isotope)
        {
          size_t idx_1 = peptide_1 * isotopes_per_peptide_max_ + isotope;
          size_t idx_2 = peptide_2 * isotopes_per_peptide_max_ + isotope;
                    
          std::pair<std::multimap<size_t, MultiplexSatelliteCentroided >::const_iterator, std::multimap<size_t, MultiplexSatelliteCentroided >::const_iterator> satellites_1;
          std::pair<std::multimap<size_t, MultiplexSatelliteCentroided >::const_iterator, std::multimap<size_t, MultiplexSatelliteCentroided >::const_iterator> satellites_2;
          satellites_1 = peak.getSatellites().equal_range(idx_1);
          satellites_2 = peak.getSatellites().equal_range(idx_2);
          
          // loop over satellites in mass trace 1
          for (std::multimap<size_t, MultiplexSatelliteCentroided >::const_iterator satellite_it_1 = satellites_1.first; satellite_it_1 != satellites_1.second; ++satellite_it_1)
          {
            size_t rt_idx_1 = (satellite_it_1->second).getRTidx();
  
            // loop over satellites in mass trace 2
            for (std::multimap<size_t, MultiplexSatelliteCentroided >::const_iterator satellite_it_2 = satellites_2.first; satellite_it_2 != satellites_2.second; ++satellite_it_2)
            {
              size_t rt_idx_2 = (satellite_it_2->second).getRTidx();

              if (rt_idx_1 == rt_idx_2)
              {
                size_t mz_idx_1 = (satellite_it_1->second).getMZidx();
                size_t mz_idx_2 = (satellite_it_2->second).getMZidx();
                
                // find peak itself
                MSExperiment::ConstIterator it_rt_1 = exp_picked_.begin();
                MSExperiment::ConstIterator it_rt_2 = exp_picked_.begin();
                std::advance(it_rt_1, rt_idx_1);
                std::advance(it_rt_2, rt_idx_2);
                MSSpectrum<Peak1D>::ConstIterator it_mz_1 = it_rt_1->begin();
                MSSpectrum<Peak1D>::ConstIterator it_mz_2 = it_rt_2->begin();
                std::advance(it_mz_1, mz_idx_1);
                std::advance(it_mz_2, mz_idx_2);
  
                intensities_1.push_back(it_mz_1->getIntensity());
                intensities_2.push_back(it_mz_2->getIntensity());
              }
            }
          }
        }
        
        // It is well possible that no corresponding satellite peaks exist, in which case the filter fails.
        if ((intensities_1.size() == 0) || (intensities_2.size() == 0))
        {
          return false;
        }
        
        // calculate correlation between peak insities in peptides 1 and 2
        double correlation_Pearson = OpenMS::Math::pearsonCorrelationCoefficient(intensities_1.begin(), intensities_1.end(), intensities_2.begin(), intensities_2.end());
        double correlation_Spearman = OpenMS::Math::rankCorrelationCoefficient(intensities_1.begin(), intensities_1.end(), intensities_2.begin(), intensities_2.end());

        // debug output
        /*if (debug_now)
        {
          std::cout << "        Pearson correlation = " << correlation_Pearson << "    rank correlation = " << correlation_Spearman << "\n";
          //std::cout << "        Pearson correlation = " << correlation_Pearson << "\n";
        }*/
        
        if ((correlation_Pearson < peptide_similarity_) || (correlation_Spearman < peptide_similarity_))
        //if (correlation_Pearson < peptide_similarity_)
        {
          return false;
        }
      }
    }
    
    return true;
  }

}<|MERGE_RESOLUTION|>--- conflicted
+++ resolved
@@ -67,10 +67,10 @@
     // loop over spectra
     for (MSExperiment::ConstIterator it_rt = exp_picked.begin(); it_rt < exp_picked.end(); ++it_rt)
     {
-      MSSpectrum<Peak1D> spectrum;
+      MSSpectrum spectrum;
       spectrum.setRT(it_rt->getRT());
       // loop over m/z
-      for (MSSpectrum<Peak1D>::ConstIterator it_mz = it_rt->begin(); it_mz < it_rt->end(); ++it_mz)
+      for (MSSpectrum::ConstIterator it_mz = it_rt->begin(); it_mz < it_rt->end(); ++it_mz)
       {
         if (it_mz->getIntensity() > intensity_cutoff_)
         {
@@ -92,7 +92,7 @@
       std::vector<BlacklistEntry> blacklist_spectrum;
       blacklist_spectrum.reserve(it_rt->size());
       // loop over m/z
-      for (MSSpectrum<Peak1D>::ConstIterator it_mz = it_rt->begin(); it_mz < it_rt->end(); ++it_mz)
+      for (MSSpectrum::ConstIterator it_mz = it_rt->begin(); it_mz < it_rt->end(); ++it_mz)
       {
         BlacklistEntry entry = white;
         blacklist_spectrum.push_back(entry);
@@ -107,24 +107,14 @@
     // loop over spectra
     for (MSExperiment::ConstIterator it_rt = exp_picked_.begin(); it_rt < exp_picked_.end(); ++it_rt)
     {
-      MSSpectrum<Peak1D> spectrum_picked_white;
+      MSSpectrum spectrum_picked_white;
       spectrum_picked_white.setRT(it_rt->getRT());
       
       std::map<int, int> mapping_spectrum;
       int count = 0;
       // loop over m/z
-      for (MSSpectrum<Peak1D>::ConstIterator it_mz = it_rt->begin(); it_mz < it_rt->end(); ++it_mz)
-      {
-<<<<<<< HEAD
-        // peak not found
-        return true;
-      }
-      MSSpectrum::ConstIterator it_mz = it_rt->begin() + peak_index;
-      if (it_mz->getIntensity() < intensity_cutoff_)
-      {
-        // below intensity threshold
-        return true;
-=======
+      for (MSSpectrum::ConstIterator it_mz = it_rt->begin(); it_mz < it_rt->end(); ++it_mz)
+      {
         if (blacklist_[it_rt - exp_picked_.begin()][it_mz - it_rt->begin()] == white)
         {
           Peak1D peak;
@@ -135,7 +125,6 @@
           mapping_spectrum[count] = it_mz - it_rt->begin();
           ++count;
         }
->>>>>>> f765f89d
       }
       exp_picked_white.addSpectrum(spectrum_picked_white);
       mapping.push_back(mapping_spectrum);
@@ -154,7 +143,7 @@
     int mz_idx = it_rt->findNearest(mz, mz_tolerance);
     if (mz_idx != -1)
     {
-      MSSpectrum<Peak1D>::ConstIterator it_mz = it_rt->begin();
+      MSSpectrum::ConstIterator it_mz = it_rt->begin();
       std::advance(it_mz, mz_idx);
       double intensity = it_mz->getIntensity();
       
@@ -169,7 +158,7 @@
     return false;
   }
   
-  bool MultiplexFiltering::filterPeakPositions_(const MSSpectrum<Peak1D>::ConstIterator& it_mz, White2Original& index_mapping, const MSExperiment::ConstIterator& it_rt_begin, const MSExperiment::ConstIterator& it_rt_band_begin, const MSExperiment::ConstIterator& it_rt_band_end, const MultiplexIsotopicPeakPattern& pattern, MultiplexFilteredPeak& peak) const
+  bool MultiplexFiltering::filterPeakPositions_(const MSSpectrum::ConstIterator& it_mz, White2Original& index_mapping, const MSExperiment::ConstIterator& it_rt_begin, const MSExperiment::ConstIterator& it_rt_band_begin, const MSExperiment::ConstIterator& it_rt_band_end, const MultiplexIsotopicPeakPattern& pattern, MultiplexFilteredPeak& peak) const
   {
     // check if peak position is blacklisted
     if (blacklist_[peak.getRTidx()][peak.getMZidx()] == black)
@@ -267,7 +256,7 @@
       int mz_idx_first_peak = it_rt->findNearest(mz_first_peak, mz_tolerance);
       if (mz_idx_first_peak != -1)
       {
-        MSSpectrum<Peak1D>::ConstIterator it_mz_first_peak = it_rt->begin();
+        MSSpectrum::ConstIterator it_mz_first_peak = it_rt->begin();
         std::advance(it_mz_first_peak, mz_idx_first_peak);
         double intensity_first_peak = it_mz_first_peak->getIntensity();
 
@@ -419,7 +408,7 @@
     for (MSExperiment::ConstIterator it_rt = exp_picked_.begin(); it_rt < exp_picked_.end(); ++it_rt)
     {
       // loop over m/z
-      for (MSSpectrum<Peak1D>::ConstIterator it_mz = it_rt->begin(); it_mz < it_rt->end(); ++it_mz)
+      for (MSSpectrum::ConstIterator it_mz = it_rt->begin(); it_mz < it_rt->end(); ++it_mz)
       {
         if (blacklist_[it_rt - exp_picked_.begin()][it_mz - it_rt->begin()] == grey)
         {
@@ -492,7 +481,7 @@
           // find peak itself
           MSExperiment::ConstIterator it_rt = exp_picked_.begin();
           std::advance(it_rt, rt_idx);
-          MSSpectrum<Peak1D>::ConstIterator it_mz = it_rt->begin();
+          MSSpectrum::ConstIterator it_mz = it_rt->begin();
           std::advance(it_mz, mz_idx);
                     
           ++count;
@@ -600,8 +589,8 @@
                 MSExperiment::ConstIterator it_rt_2 = exp_picked_.begin();
                 std::advance(it_rt_1, rt_idx_1);
                 std::advance(it_rt_2, rt_idx_2);
-                MSSpectrum<Peak1D>::ConstIterator it_mz_1 = it_rt_1->begin();
-                MSSpectrum<Peak1D>::ConstIterator it_mz_2 = it_rt_2->begin();
+                MSSpectrum::ConstIterator it_mz_1 = it_rt_1->begin();
+                MSSpectrum::ConstIterator it_mz_2 = it_rt_2->begin();
                 std::advance(it_mz_1, mz_idx_1);
                 std::advance(it_mz_2, mz_idx_2);
   
