// --------------------------------------------------------------------------
//                   OpenMS -- Open-Source Mass Spectrometry
// --------------------------------------------------------------------------
// Copyright The OpenMS Team -- Eberhard Karls University Tuebingen,
// ETH Zurich, and Freie Universitaet Berlin 2002-2018.
//
// This software is released under a three-clause BSD license:
//  * Redistributions of source code must retain the above copyright
//    notice, this list of conditions and the following disclaimer.
//  * Redistributions in binary form must reproduce the above copyright
//    notice, this list of conditions and the following disclaimer in the
//    documentation and/or other materials provided with the distribution.
//  * Neither the name of any author or any participating institution
//    may be used to endorse or promote products derived from this software
//    without specific prior written permission.
// For a full list of authors, refer to the file AUTHORS.
// --------------------------------------------------------------------------
// THIS SOFTWARE IS PROVIDED BY THE COPYRIGHT HOLDERS AND CONTRIBUTORS "AS IS"
// AND ANY EXPRESS OR IMPLIED WARRANTIES, INCLUDING, BUT NOT LIMITED TO, THE
// IMPLIED WARRANTIES OF MERCHANTABILITY AND FITNESS FOR A PARTICULAR PURPOSE
// ARE DISCLAIMED. IN NO EVENT SHALL ANY OF THE AUTHORS OR THE CONTRIBUTING
// INSTITUTIONS BE LIABLE FOR ANY DIRECT, INDIRECT, INCIDENTAL, SPECIAL,
// EXEMPLARY, OR CONSEQUENTIAL DAMAGES (INCLUDING, BUT NOT LIMITED TO,
// PROCUREMENT OF SUBSTITUTE GOODS OR SERVICES; LOSS OF USE, DATA, OR PROFITS;
// OR BUSINESS INTERRUPTION) HOWEVER CAUSED AND ON ANY THEORY OF LIABILITY,
// WHETHER IN CONTRACT, STRICT LIABILITY, OR TORT (INCLUDING NEGLIGENCE OR
// OTHERWISE) ARISING IN ANY WAY OUT OF THE USE OF THIS SOFTWARE, EVEN IF
// ADVISED OF THE POSSIBILITY OF SUCH DAMAGE.
//
// --------------------------------------------------------------------------
// $Maintainer: Chris Bielow $
// $Authors: Tom Waschischeck $
// --------------------------------------------------------------------------

#include <OpenMS/APPLICATIONS/TOPPBase.h>
#include <OpenMS/CONCEPT/Exception.h>
#include <OpenMS/FORMAT/ConsensusXMLFile.h>
#include <OpenMS/FORMAT/FileHandler.h>
#include <OpenMS/FORMAT/IdXMLFile.h>
#include <OpenMS/FORMAT/FASTAFile.h>
#include <OpenMS/FORMAT/FeatureXMLFile.h>
#include <OpenMS/FORMAT/FileTypes.h>
#include <OpenMS/FORMAT/MzIdentMLFile.h>
#include <OpenMS/FORMAT/MzMLFile.h>
#include <OpenMS/FORMAT/MzTabFile.h>
#include <OpenMS/KERNEL/MSExperiment.h>
#include <OpenMS/METADATA/PeptideIdentification.h>
#include <OpenMS/QC/QCBase.h>
#include <OpenMS/QC/Contaminants.h>
#include <OpenMS/QC/Ms2IdentificationRate.h>
#include <OpenMS/QC/MissedCleavages.h>
<<<<<<< HEAD
#include <OpenMS/QC/Contaminants.h>
=======
#include <OpenMS/QC/TIC.h>
>>>>>>> 7839ce84
#include <cstdio>

using namespace OpenMS;
using namespace std;

//-------------------------------------------------------------
// Doxygen docu
//-------------------------------------------------------------
// We do not want this class to show up in the docu:


class TOPPQualityControl : public TOPPBase
{
public:
  TOPPQualityControl() : TOPPBase("QualityControl", "Does quality control for various input file types.", false)
  {
  }
protected:
  // this function will be used to register the tool parameters
  // it gets automatically called on tool execution
  void registerOptionsAndFlags_() override
  {
    registerInputFileList_("in_raw", "<file>", {}, "MzML input", false);
    setValidFormats_("in_raw", {"mzML"});
    registerInputFileList_("in_postFDR", "<file>", {}, "featureXML input", false);
    setValidFormats_("in_postFDR", {"featureXML"});
    registerInputFile_("in_contaminants", "<file>", "", "Contaminant database input", false);
    setValidFormats_("in_contaminants", {"fasta"});
    registerInputFile_("in_consensus", "<file>", "", "ConsensusXML input, generated by FeatureLinker. If featureXMLs are provided, this consensusXML is mandatory.", false);
    setValidFormats_("in_consensus", {"ConsensusXML"});
    registerFlag_("MS2_id_rate:force_no_fdr", "Forces the metric to run if FDR was not made, accept all pep_ids as target hits.", false);
    registerOutputFile_("out", "<file>", "", "Output file (mzTab)", true);
    setValidFormats_("out", {"mzTab"});
    //TODO get ProteinQuantifier output for PRT section
  }
  // the main_ function is called after all parameters are read
  ExitCodes main_(int, const char **) override
  {
    //-------------------------------------------------------------
    // parsing parameters
    //-------------------------------------------------------------
    //
    // Read input, check for same length and get that length
    QCBase::Status status;
    UInt64 number_exps(0);
    StringList in_raw = updateFileStatus_(status, number_exps, "in_raw", QCBase::Requires::RAWMZML);
    StringList in_postFDR = updateFileStatus_(status, number_exps, "in_postFDR", QCBase::Requires::POSTFDRFEAT);

    // load databases and other single file inputs
    String in_contaminants = getStringOption_("in_contaminants");
    FASTAFile fasta_file;
    vector<FASTAFile::FASTAEntry> contaminants;
    if (!in_contaminants.empty())
    {
      fasta_file.load(in_contaminants, contaminants);
      status |= QCBase::Requires::CONTAMINANTS;
    }
    String in_consensus = getStringOption_("in_consensus");
    ConsensusMap cmap;
    if (in_consensus.empty() &&
        (status.isSuperSetOf(QCBase::Requires::POSTFDRFEAT))) // FeatureXMLs need corresponding ConsensusXML
    {
      cerr << "FeatureXMLs given, but no ConsensusXML found. Please make sure to provide one, if you want to do quality control for FeatureXMLs.\n";
      return MISSING_PARAMETERS;
    }
    if (!in_consensus.empty())
    {
      ConsensusXMLFile().load(in_consensus, cmap);
    }

    // check flags
    bool fdr_flag = getFlag_("MS2_id_rate:force_no_fdr");

    // Instantiate the QC metrics
    Contaminants qc_contaminants;
    Ms2IdentificationRate qc_ms2ir;
    MissedCleavages qc_missed_cleavages;
<<<<<<< HEAD
    Contaminants qc_contaminants;
=======
>>>>>>> 7839ce84
    TIC qc_tic;


    map<Int64,const PeptideIdentification*> map_to_id;
    
    // Loop through file lists
    for (Size i = 0; i < number_exps; ++i)
    {
      //-------------------------------------------------------------
      // reading input
      //-------------------------------------------------------------
      MzMLFile mzml_file;
      PeakMap exp;
      if (!in_raw.empty())
      {
        mzml_file.load(in_raw[i], exp);
      }

      FeatureXMLFile fxml_file;
      FeatureMap fmap;
      if (!in_postFDR.empty())
      {
        fxml_file.load(in_postFDR[i], fmap);
      }
      //-------------------------------------------------------------
      // calculations
      //-------------------------------------------------------------

      if (status.isSuperSetOf(qc_contaminants.requires()))
      {
        qc_contaminants.compute(fmap, contaminants);
      }

      if (status.isSuperSetOf(qc_ms2ir.requires()))
      {
        qc_ms2ir.compute(fmap, exp, fdr_flag);
      }

      if (status.isSuperSetOf(qc_missed_cleavages.requires()))
      {
        qc_missed_cleavages.compute(fmap);
      }

<<<<<<< HEAD
      if (status.isSuperSetOf(qc_contaminants.requires()))
      {
        qc_contaminants.compute(fmap, contaminants);
      }

      if (status.isSuperSetOf(qc_tic.requires()))
      {
        qc_tic.compute(exp);
      }
=======
      if (status.isSuperSetOf(qc_tic.requires()))
      {
        qc_tic.compute(exp);
      }

      //-------------------------------------------------------------
      // Build the map to later find the original PepID in given ConsensusMap.
      //-------------------------------------------------------------
      for (Feature& feature : fmap)
      {
        fillPepIDMap_(map_to_id, feature.getPeptideIdentifications());
      }
      fillPepIDMap_(map_to_id, fmap.getUnassignedPeptideIdentifications());
>>>>>>> 7839ce84


      //-------------------------------------------------------------
      // Annotate calculated meta values from FeatureMap to given ConsensusMap
      //-------------------------------------------------------------

      // copy MetaValues of unassigned PepIDs
      copyPepIDMetaValues_(cmap.getUnassignedPeptideIdentifications(), map_to_id);

      // copy MetaValues of assigned PepIDs
      for (ConsensusFeature& cf : cmap)
      {
        copyPepIDMetaValues_(cf.getPeptideIdentifications(), map_to_id);
      }
    }

    //-------------------------------------------------------------
    // writing output
    //-------------------------------------------------------------
    MzTab mztab = MzTab::exportConsensusMapToMzTab(cmap, in_consensus, true, true);

    // Adding TIC information to meta data
    MzTabMetaData meta = mztab.getMetaData();
    const auto& tics = qc_tic.getResults();
    for (Size i = 0; i < tics.size(); ++i)
    {
      MzTabParameter tic;
      tic.setCVLabel("total ion current");
      tic.setAccession("MS:1000285");
      tic.setName("TIC_" + String(i + 1));
      String value("[");
      value += String(tics[i][0].getRT()) + ", " + String(tics[i][0].getIntensity());
      for (Size j = 1; j < tics[i].size(); ++j)
      {
        value += ", " + String(tics[i][j].getRT()) + ", " + String(tics[i][j].getIntensity());
      }
      value += "]";
      tic.setValue(value);
      meta.custom[meta.custom.size()] = tic;
    }
    mztab.setMetaData(meta);

    MzTabFile mztab_out;
    mztab_out.store(getStringOption_("out"), mztab);
    return EXECUTION_OK;
  }

private:
  StringList updateFileStatus_(QCBase::Status& status, UInt64& number_exps, const String& port, const QCBase::Requires& req)
  {
    // since files are optional, leave function if non are provided by the user
    StringList files = getStringList_(port);
    if (!files.empty())
    {
      if (number_exps == 0) number_exps = files.size(); // Number of experiments is determined from first non empty file list.
      if (number_exps != files.size()) // exit if any file list has different length
      {
        throw(Exception::InvalidParameter(__FILE__, __LINE__, OPENMS_PRETTY_FUNCTION, port + ": invalid number of files. Expected were " + number_exps + ".\n"));
      }
      status |= req;
    }
    return files;
  }

  // templated function to copy all meta values from one object to another
  template <class FROM, class TO>
  //TODO get a MetaValue list to copy only those that have been set
  void copyMetaValues_(const FROM& from, TO& to) const
  {
    vector<String> keys;
    from.getKeys(keys);
    for(String& key : keys)
    {
      to.setMetaValue(key, from.getMetaValue(key));
    }
  }

  void copyPepIDMetaValues_(vector<PeptideIdentification>& pep_ids, const map<Int64,const PeptideIdentification*>& map_to_id) const
  {
    for (PeptideIdentification& pep_id : pep_ids)
    {
      if (!pep_id.metaValueExists("UID")) // PepID doesn't has ID, needs to have MetaValue
      {
        throw(Exception::InvalidParameter(__FILE__, __LINE__, OPENMS_PRETTY_FUNCTION, "No unique ID at unassigned peptideidentifications found. Please run PeptideIndexer with '-addUID'.\n"));
      }
      const PeptideIdentification& ref_pep_id = *(map_to_id.at(pep_id.getMetaValue("UID"))); // look up annotated PepID

      // copy all MetaValues that are at PepID level
      copyMetaValues_(ref_pep_id, pep_id);

      // copy all MetaValues that are at Hit level
      copyMetaValues_(ref_pep_id.getHits()[0], pep_id.getHits()[0]);
    }
  }

  void fillPepIDMap_(map<Int64,const PeptideIdentification*>& map_to_id, const vector<PeptideIdentification>& pep_ids) const
  {
    for (const PeptideIdentification& pep_id : pep_ids)
    {
      if (!pep_id.metaValueExists("UID")) // PepID doesn't has ID, needs to have MetaValue
      {
        throw(Exception::InvalidParameter(__FILE__, __LINE__, OPENMS_PRETTY_FUNCTION, "No unique ID at unassigned peptideidentifications found. Please run PeptideIndexer with '-addUID'.\n"));
      }
      map_to_id[pep_id.getMetaValue("UID")] = &pep_id;
    }
  }
};

// the actual main function needed to create an executable
int main(int argc, const char ** argv)
{
  TOPPQualityControl tool;
  return tool.main(argc, argv);
}<|MERGE_RESOLUTION|>--- conflicted
+++ resolved
@@ -45,15 +45,11 @@
 #include <OpenMS/FORMAT/MzTabFile.h>
 #include <OpenMS/KERNEL/MSExperiment.h>
 #include <OpenMS/METADATA/PeptideIdentification.h>
-#include <OpenMS/QC/QCBase.h>
 #include <OpenMS/QC/Contaminants.h>
 #include <OpenMS/QC/Ms2IdentificationRate.h>
 #include <OpenMS/QC/MissedCleavages.h>
-<<<<<<< HEAD
-#include <OpenMS/QC/Contaminants.h>
-=======
+#include <OpenMS/QC/QCBase.h>
 #include <OpenMS/QC/TIC.h>
->>>>>>> 7839ce84
 #include <cstdio>
 
 using namespace OpenMS;
@@ -131,10 +127,6 @@
     Contaminants qc_contaminants;
     Ms2IdentificationRate qc_ms2ir;
     MissedCleavages qc_missed_cleavages;
-<<<<<<< HEAD
-    Contaminants qc_contaminants;
-=======
->>>>>>> 7839ce84
     TIC qc_tic;
 
 
@@ -178,7 +170,6 @@
         qc_missed_cleavages.compute(fmap);
       }
 
-<<<<<<< HEAD
       if (status.isSuperSetOf(qc_contaminants.requires()))
       {
         qc_contaminants.compute(fmap, contaminants);
@@ -188,11 +179,6 @@
       {
         qc_tic.compute(exp);
       }
-=======
-      if (status.isSuperSetOf(qc_tic.requires()))
-      {
-        qc_tic.compute(exp);
-      }
 
       //-------------------------------------------------------------
       // Build the map to later find the original PepID in given ConsensusMap.
@@ -202,8 +188,6 @@
         fillPepIDMap_(map_to_id, feature.getPeptideIdentifications());
       }
       fillPepIDMap_(map_to_id, fmap.getUnassignedPeptideIdentifications());
->>>>>>> 7839ce84
-
 
       //-------------------------------------------------------------
       // Annotate calculated meta values from FeatureMap to given ConsensusMap
