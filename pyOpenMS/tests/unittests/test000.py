--- conflicted
+++ resolved
@@ -4001,9 +4001,8 @@
 
 
 def test_streampos():
-<<<<<<< HEAD
-    p = pyopenms.streampos()
-    assert isinstance(int(p), int)
+    p = long(pyopenms.streampos())
+    assert isinstance(p, long), "got %r" % p
 
 def test_MapConversion():
 
@@ -4039,7 +4038,3 @@
     assert(cmap.size() == 2)
     assert(cmap[0].getIntensity() == 10.0)
     assert(cmap[0].getMZ() == 20.0)
-=======
-    p = long(pyopenms.streampos())
-    assert isinstance(p, long), "got %r" % p
->>>>>>> 83809e5f
