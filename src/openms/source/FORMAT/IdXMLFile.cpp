// --------------------------------------------------------------------------
//                   OpenMS -- Open-Source Mass Spectrometry
// --------------------------------------------------------------------------
// Copyright The OpenMS Team -- Eberhard Karls University Tuebingen,
// ETH Zurich, and Freie Universitaet Berlin 2002-2017.
//
// This software is released under a three-clause BSD license:
//  * Redistributions of source code must retain the above copyright
//    notice, this list of conditions and the following disclaimer.
//  * Redistributions in binary form must reproduce the above copyright
//    notice, this list of conditions and the following disclaimer in the
//    documentation and/or other materials provided with the distribution.
//  * Neither the name of any author or any participating institution
//    may be used to endorse or promote products derived from this software
//    without specific prior written permission.
// For a full list of authors, refer to the file AUTHORS.
// --------------------------------------------------------------------------
// THIS SOFTWARE IS PROVIDED BY THE COPYRIGHT HOLDERS AND CONTRIBUTORS "AS IS"
// AND ANY EXPRESS OR IMPLIED WARRANTIES, INCLUDING, BUT NOT LIMITED TO, THE
// IMPLIED WARRANTIES OF MERCHANTABILITY AND FITNESS FOR A PARTICULAR PURPOSE
// ARE DISCLAIMED. IN NO EVENT SHALL ANY OF THE AUTHORS OR THE CONTRIBUTING
// INSTITUTIONS BE LIABLE FOR ANY DIRECT, INDIRECT, INCIDENTAL, SPECIAL,
// EXEMPLARY, OR CONSEQUENTIAL DAMAGES (INCLUDING, BUT NOT LIMITED TO,
// PROCUREMENT OF SUBSTITUTE GOODS OR SERVICES; LOSS OF USE, DATA, OR PROFITS;
// OR BUSINESS INTERRUPTION) HOWEVER CAUSED AND ON ANY THEORY OF LIABILITY,
// WHETHER IN CONTRACT, STRICT LIABILITY, OR TORT (INCLUDING NEGLIGENCE OR
// OTHERWISE) ARISING IN ANY WAY OUT OF THE USE OF THIS SOFTWARE, EVEN IF
// ADVISED OF THE POSSIBILITY OF SUCH DAMAGE.
//
// --------------------------------------------------------------------------
// $Maintainer: Timo Sachsenberg $
// $Authors: Marc Sturm $
// --------------------------------------------------------------------------

#include <OpenMS/FORMAT/IdXMLFile.h>
#include <OpenMS/FORMAT/FileHandler.h>
#include <OpenMS/SYSTEM/File.h>

#include <OpenMS/CONCEPT/LogStream.h>
#include <OpenMS/CONCEPT/PrecisionWrapper.h>
<<<<<<< HEAD
#include <OpenMS/CHEMISTRY/EnzymesDB.h>
=======
#include <OpenMS/CHEMISTRY/ProteaseDB.h>
#include <iostream>
>>>>>>> daae6062
#include <fstream>

using namespace std;

namespace OpenMS
{

  IdXMLFile::IdXMLFile() :
    XMLHandler("", "1.5"),
    XMLFile("/SCHEMAS/IdXML_1_5.xsd", "1.5"),
    last_meta_(nullptr),
    document_id_(),
    prot_id_in_run_(false)
  {
  }

  void IdXMLFile::load(const String& filename, std::vector<ProteinIdentification>& protein_ids, std::vector<PeptideIdentification>& peptide_ids)
  {
    String document_id;
    load(filename, protein_ids, peptide_ids, document_id);
  }

  void IdXMLFile::load(const String& filename, std::vector<ProteinIdentification>& protein_ids,
                       std::vector<PeptideIdentification>& peptide_ids, String& document_id)
  {
    startProgress(0, 0, "Loading idXML");
    //Filename for error messages in XMLHandler
    file_ = filename;

    protein_ids.clear();
    peptide_ids.clear();

    prot_ids_ = &protein_ids;
    pep_ids_ = &peptide_ids;
    document_id_ = &document_id;

    parse_(filename, this);

    //reset members
    prot_ids_ = nullptr;
    pep_ids_ = nullptr;
    last_meta_ = nullptr;
    parameters_.clear();
    param_ = ProteinIdentification::SearchParameters();
    id_ = "";
    prot_id_ = ProteinIdentification();
    pep_id_ = PeptideIdentification();
    prot_hit_ = ProteinHit();
    pep_hit_ = PeptideHit();
    proteinid_to_accession_.clear();
    
    endProgress();
  }

  void IdXMLFile::store(String filename, const std::vector<ProteinIdentification>& protein_ids, const std::vector<PeptideIdentification>& peptide_ids, const String& document_id)
  {
    if (!FileHandler::hasValidExtension(filename, FileTypes::IDXML))
    {
      throw Exception::UnableToCreateFile(
          __FILE__,
          __LINE__,
          OPENMS_PRETTY_FUNCTION,
          filename,
          "invalid file extension, expected '" + FileTypes::typeToName(FileTypes::IDXML) + "'");
    }

    //open stream
    std::ofstream os(filename.c_str());
    if (!os)
    {
      throw Exception::UnableToCreateFile(__FILE__, __LINE__, OPENMS_PRETTY_FUNCTION, filename);
    }

    startProgress(0, peptide_ids.size(), "Storing idXML");

    os.precision(writtenDigits<double>(0.0));

    // write header
    os << "<?xml version=\"1.0\" encoding=\"UTF-8\"?>\n";
    os << "<?xml-stylesheet type=\"text/xsl\" href=\"https://www.openms.de/xml-stylesheet/IdXML.xsl\" ?>\n";
    os << "<IdXML version=\"" << getVersion() << "\"";
    if (document_id != "")
    {
      os << " id=\"" << document_id << "\"";
    }
    os << " xsi:noNamespaceSchemaLocation=\"https://www.openms.de/xml-schema/IdXML_1_5.xsd\" xmlns:xsi=\"http://www.w3.org/2001/XMLSchema-instance\">\n";

    // look up different search parameters
    std::vector<ProteinIdentification::SearchParameters> params;
    for (std::vector<ProteinIdentification>::const_iterator it = protein_ids.begin(); it != protein_ids.end(); ++it)
    {
      if (find(params.begin(), params.end(), it->getSearchParameters()) == params.end())
      {
        params.push_back(it->getSearchParameters());
      }
    }

    // write search parameters
    for (Size i = 0; i != params.size(); ++i)
    {
      os << "\t<SearchParameters "
         << "id=\"SP_" << i << "\" "
         << "db=\"" << writeXMLEscape(params[i].db) << "\" "
         << "db_version=\"" << writeXMLEscape(params[i].db_version) << "\" "
         << "taxonomy=\"" << writeXMLEscape(params[i].taxonomy) << "\" ";
      if (params[i].mass_type == ProteinIdentification::MONOISOTOPIC)
      {
        os << "mass_type=\"monoisotopic\" ";
      }
      else if (params[i].mass_type == ProteinIdentification::AVERAGE)
      {
        os << "mass_type=\"average\" ";
      }
      os << "charges=\"" << params[i].charges << "\" ";
      String enzyme_name = params[i].digestion_enzyme.getName();
      os << "enzyme=\"" << enzyme_name.toLower() << "\" ";
      String precursor_unit = params[i].precursor_mass_tolerance_ppm ? "true" : "false";
      String peak_unit = params[i].fragment_mass_tolerance_ppm ? "true" : "false";

      os << "missed_cleavages=\"" << params[i].missed_cleavages << "\" "
         << "precursor_peak_tolerance=\"" << params[i].precursor_mass_tolerance << "\" ";
      os << "precursor_peak_tolerance_ppm=\"" << precursor_unit << "\" ";
      os << "peak_mass_tolerance=\"" << params[i].fragment_mass_tolerance << "\" ";
      os << "peak_mass_tolerance_ppm=\"" << peak_unit << "\" ";
      os << ">\n";

      //modifications
      for (Size j = 0; j != params[i].fixed_modifications.size(); ++j)
      {
        os << "\t\t<FixedModification name=\"" << writeXMLEscape(params[i].fixed_modifications[j]) << "\" />\n";
        //Add MetaInfo, when modifications has it (Andreas)
      }
      for (Size j = 0; j != params[i].variable_modifications.size(); ++j)
      {
        os << "\t\t<VariableModification name=\"" << writeXMLEscape(params[i].variable_modifications[j]) << "\" />\n";
        //Add MetaInfo, when modifications has it (Andreas)
      }

      writeUserParam_("UserParam", os, params[i], 4);

      os << "\t</SearchParameters>\n";
    }

    //empty search parameters
    if (params.empty())
    {
      os << "<SearchParameters charges=\"+0, +0\" id=\"ID_1\" db_version=\"0\" mass_type=\"monoisotopic\" peak_mass_tolerance=\"0.0\" precursor_peak_tolerance=\"0.0\" db=\"Unknown\"/>\n";
    }

    UInt prot_count = 0;
    std::map<String, UInt> accession_to_id;

    // identifiers of protein identifications that are already written
    std::vector<String> done_identifiers;

    // write ProteinIdentification Runs
    for (Size i = 0; i < protein_ids.size(); ++i)
    {
      done_identifiers.push_back(protein_ids[i].getIdentifier());

      os << "\t<IdentificationRun ";
      os << "date=\"" << protein_ids[i].getDateTime().getDate() << "T" << protein_ids[i].getDateTime().getTime() << "\" ";
      os << "search_engine=\"" << writeXMLEscape(protein_ids[i].getSearchEngine()) << "\" ";
      os << "search_engine_version=\"" << writeXMLEscape(protein_ids[i].getSearchEngineVersion()) << "\" ";
      // identifier
      for (Size j = 0; j != params.size(); ++j)
      {
        if (params[j] == protein_ids[i].getSearchParameters())
        {
          os << "search_parameters_ref=\"SP_" << j << "\" ";
          break;
        }
      }
      os << ">\n";
      os << "\t\t<ProteinIdentification ";
      os << "score_type=\"" << writeXMLEscape(protein_ids[i].getScoreType()) << "\" ";
      if (protein_ids[i].isHigherScoreBetter())
      {
        os << "higher_score_better=\"true\" ";
      }
      else
      {
        os << "higher_score_better=\"false\" ";
      }
      os << "significance_threshold=\"" << protein_ids[i].getSignificanceThreshold() << "\" >\n";

      // write protein hits
      for (Size j = 0; j < protein_ids[i].getHits().size(); ++j)
      {
        os << "\t\t\t<ProteinHit "
           << "id=\"PH_" << prot_count << "\" "
           << "accession=\"" << writeXMLEscape(protein_ids[i].getHits()[j].getAccession()) << "\" "
           << "score=\"" << protein_ids[i].getHits()[j].getScore() << "\" ";
        accession_to_id[protein_ids[i].getHits()[j].getAccession()] = prot_count;
        ++prot_count;

        double coverage = protein_ids[i].getHits()[j].getCoverage();
        if (coverage != ProteinHit::COVERAGE_UNKNOWN)
        {
          os << "coverage=\"" << coverage << "\" ";
        }

        os << "sequence=\"" << writeXMLEscape(protein_ids[i].getHits()[j].getSequence()) << "\" >\n";
        writeUserParam_("UserParam", os, protein_ids[i].getHits()[j], 4);
        os << "\t\t\t</ProteinHit>\n";
      }

      // add ProteinGroup info to metavalues (hack)
      MetaInfoInterface meta = protein_ids[i];
      addProteinGroups_(meta, protein_ids[i].getProteinGroups(),
                        "protein_group", accession_to_id);
      addProteinGroups_(meta, protein_ids[i].getIndistinguishableProteins(),
                        "indistinguishable_proteins", accession_to_id);
      writeUserParam_("UserParam", os, meta, 3);

      os << "\t\t</ProteinIdentification>\n";

      //write PeptideIdentifications

      Size count_wrong_id(0);
      Size count_empty(0);

      for (Size l = 0; l < peptide_ids.size(); ++l)
      {
        setProgress(l);

        if (peptide_ids[l].getIdentifier() != protein_ids[i].getIdentifier())
        {
          ++count_wrong_id;
          continue;
        }
        else if (peptide_ids[l].getHits().empty())
        {
          ++count_empty;
          continue;
        }

        os << "\t\t<PeptideIdentification "
           << "score_type=\"" << writeXMLEscape(peptide_ids[l].getScoreType()) << "\" ";
        if (peptide_ids[l].isHigherScoreBetter())
        {
          os << "higher_score_better=\"true\" ";
        }
        else
        {
          os << "higher_score_better=\"false\" ";
        }
        os << "significance_threshold=\"" << peptide_ids[l].getSignificanceThreshold() << "\" ";
        // mz
        if (peptide_ids[l].hasMZ())
        {
          os << "MZ=\"" << peptide_ids[l].getMZ() << "\" ";
        }
        // rt
        if (peptide_ids[l].hasRT())
        {
          os << "RT=\"" << peptide_ids[l].getRT() << "\" ";
        }
        // spectrum_reference
        const DataValue& dv = peptide_ids[l].getMetaValue("spectrum_reference");
        if (dv != DataValue::EMPTY)
        {
          os << "spectrum_reference=\"" << writeXMLEscape(dv.toString()) << "\" ";
        }
        os << ">\n";

        // write peptide hits
        std::vector<String> protein_accessions;

        // copy current hit
        PeptideIdentification pep_id = peptide_ids[l];

        // sort by score
        pep_id.sort();
        const vector<PeptideHit> pep_hits = pep_id.getHits();

        for (Size j = 0; j < pep_hits.size(); ++j)
        {
          const PeptideHit& p_hit = pep_hits[j];
          os << "\t\t\t<PeptideHit"
             << " score=\"" << precisionWrapper(p_hit.getScore()) << "\""
             << " sequence=\"" << writeXMLEscape(p_hit.getSequence().toString()) << "\""
             << " charge=\"" << p_hit.getCharge() << "\"";

          const std::vector<PeptideEvidence>& pes = p_hit.getPeptideEvidences();

          os << createFlankingAAXMLString_(pes);
          os << createPositionXMLString_(pes);

          // Extract all protein accessions.
          // Note: protein accessions correspond to neighboring AAs and start/end
          // positions, so we have to keep the same order and allow duplicates
          // (for peptides matching multiple times in the same protein)

          protein_accessions.clear();
          for (vector<PeptideEvidence>::const_iterator pe = pes.begin(); pe != pes.end(); ++pe)
          {
            const String& protein_accession = pe->getProteinAccession();

            // empty accessions are not written out (legacy code)
            if (!protein_accession.empty())
            {
              protein_accessions.push_back("PH_" + String(accession_to_id[protein_accession]));
            }
          }

          if (!protein_accessions.empty())
          {
            os << " protein_refs=\"" << ListUtils::concatenate(protein_accessions, " ") << "\"";
          }

          os << " >\n";
          writeFragmentAnnotations_("UserParam", os, p_hit.getPeakAnnotations(), 4);
          writeUserParam_("UserParam", os, p_hit, 4);
          os << "\t\t\t</PeptideHit>\n";
        }

        // do not write "spectrum_reference" since it is written as attribute already
        pep_id.removeMetaValue("spectrum_reference");
        writeUserParam_("UserParam", os, pep_id, 3);
        os << "\t\t</PeptideIdentification>\n";
      }

      os << "\t</IdentificationRun>\n";

      // on more than one protein Ids (=runs) there must be wrong mappings and the message would be useless. However, a single run should not have wrong mappings!
      if (count_wrong_id && protein_ids.size() == 1) LOG_WARN << "Omitted writing of " << count_wrong_id << " peptide identifications due to wrong protein mapping." << std::endl;
      if (count_empty) LOG_WARN << "Omitted writing of " << count_empty << " peptide identifications due to empty hits." << std::endl;
    }
    
    // empty protein ids  parameters
    if (protein_ids.empty())
    {
      os << "<IdentificationRun date=\"1900-01-01T01:01:01.0Z\" search_engine=\"Unknown\" search_parameters_ref=\"ID_1\" search_engine_version=\"0\"/>\n";
    }

    for (Size i = 0; i < peptide_ids.size(); ++i)
    {
      if (find(done_identifiers.begin(), done_identifiers.end(), peptide_ids[i].getIdentifier()) == done_identifiers.end())
      {
        warning(STORE, String("Omitting peptide identification because of missing ProteinIdentification with identifier '") + peptide_ids[i].getIdentifier() + "' while writing '" + filename + "'!");
      }
    }
    // write footer
    os << "</IdXML>\n";

    // close stream
    os.close();

    endProgress();

    //reset members
    prot_ids_ = nullptr;
    pep_ids_ = nullptr;
    last_meta_ = nullptr;
    parameters_.clear();
    param_ = ProteinIdentification::SearchParameters();
    id_ = "";
    prot_id_ = ProteinIdentification();
    pep_id_ = PeptideIdentification();
    prot_hit_ = ProteinHit();
    pep_hit_ = PeptideHit();
    proteinid_to_accession_.clear();
  }

  void IdXMLFile::startElement(const XMLCh* const /*uri*/, const XMLCh* const /*local_name*/, const XMLCh* const qname, const xercesc::Attributes& attributes)
  {
    String tag = sm_.convert(qname);

    //START
    if (tag == "IdXML")
    {
      //check file version against schema version
      String file_version = "";
      prot_id_in_run_ = false;

      optionalAttributeAsString_(file_version, attributes, "version");
      if (file_version == "")
        file_version = "1.0";  //default version is 1.0
      if (file_version.toDouble() > version_.toDouble())
      {
        warning(LOAD, "The XML file (" + file_version + ") is newer than the parser (" + version_ + "). This might lead to undefined program behavior.");
      }

      //document id
      String document_id = "";
      optionalAttributeAsString_(document_id, attributes, "id");
      (*document_id_) = document_id;
    }
    //SEARCH PARAMETERS
    else if (tag == "SearchParameters")
    {
      //store id
      id_ =  attributeAsString_(attributes, "id");

      //reset parameters
      param_ = ProteinIdentification::SearchParameters();

      //load parameters
      param_.db = attributeAsString_(attributes, "db");
      param_.db_version = attributeAsString_(attributes, "db_version");

      optionalAttributeAsString_(param_.taxonomy, attributes, "taxonomy");
      param_.charges = attributeAsString_(attributes, "charges");
      optionalAttributeAsUInt_(param_.missed_cleavages, attributes, "missed_cleavages");
      param_.fragment_mass_tolerance = attributeAsDouble_(attributes, "peak_mass_tolerance");

      String peak_unit;
      optionalAttributeAsString_(peak_unit, attributes, "peak_mass_tolerance_ppm");
      param_.fragment_mass_tolerance_ppm = peak_unit == "true" ? true : false;

      param_.precursor_mass_tolerance = attributeAsDouble_(attributes, "precursor_peak_tolerance");
      String precursor_unit;
      optionalAttributeAsString_(precursor_unit, attributes, "precursor_peak_tolerance_ppm");
      param_.precursor_mass_tolerance_ppm = precursor_unit == "true" ? true : false;

      //mass type
      String mass_type = attributeAsString_(attributes, "mass_type");
      if (mass_type == "monoisotopic")
      {
        param_.mass_type = ProteinIdentification::MONOISOTOPIC;
      }
      else if (mass_type == "average")
      {
        param_.mass_type = ProteinIdentification::AVERAGE;
      }
      //enzyme
      String enzyme;
      optionalAttributeAsString_(enzyme, attributes, "enzyme");
      if (ProteaseDB::getInstance()->hasEnzyme(enzyme))
      {
        param_.digestion_enzyme = *(ProteaseDB::getInstance()->getEnzyme(enzyme));
      }
      last_meta_ = &param_;
    }
    else if (tag == "FixedModification")
    {
      param_.fixed_modifications.push_back(attributeAsString_(attributes, "name"));
      //change this line as soon as there is a MetaInfoInterface for modifications (Andreas)
      last_meta_ = nullptr;
    }
    else if (tag == "VariableModification")
    {
      param_.variable_modifications.push_back(attributeAsString_(attributes, "name"));
      //change this line as soon as there is a MetaInfoInterface for modifications (Andreas)
      last_meta_ = nullptr;
    }
    // RUN
    else if (tag == "IdentificationRun")
    {
      pep_id_ = PeptideIdentification();
      prot_id_ = ProteinIdentification();

      prot_id_.setSearchEngine(attributeAsString_(attributes, "search_engine"));
      prot_id_.setSearchEngineVersion(attributeAsString_(attributes, "search_engine_version"));

      //search parameters
      String ref = attributeAsString_(attributes, "search_parameters_ref");
      if (parameters_.find(ref) == parameters_.end())
      {
        fatalError(LOAD, String("Invalid search parameters reference '") + ref + "'");
      }
      prot_id_.setSearchParameters(parameters_[ref]);

      //date
      prot_id_.setDateTime(DateTime::fromString(String(attributeAsString_(attributes, "date")).toQString(), "yyyy-MM-ddThh:mm:ss"));

      //set identifier
      prot_id_.setIdentifier(prot_id_.getSearchEngine() + '_' + attributeAsString_(attributes, "date"));
    }
    //PROTEINS
    else if (tag == "ProteinIdentification")
    {
      prot_id_.setScoreType(attributeAsString_(attributes, "score_type"));

      //optional significance threshold
      double tmp(0.0);
      optionalAttributeAsDouble_(tmp, attributes, "significance_threshold");
      if (tmp != 0.0)
      {
        prot_id_.setSignificanceThreshold(tmp);
      }

      //score orientation
      prot_id_.setHigherScoreBetter(asBool_(attributeAsString_(attributes, "higher_score_better")));

      last_meta_ = &prot_id_;
    }
    else if (tag == "ProteinHit")
    {
      prot_hit_ = ProteinHit();
      String accession = attributeAsString_(attributes, "accession");
      prot_hit_.setAccession(accession);
      prot_hit_.setScore(attributeAsDouble_(attributes, "score"));

      // coverage
      double coverage = -std::numeric_limits<double>::max();
      optionalAttributeAsDouble_(coverage, attributes, "coverage");
      if (coverage != -std::numeric_limits<double>::max())
      {
        prot_hit_.setCoverage(coverage);
      }

      //sequence
      String tmp;
      optionalAttributeAsString_(tmp, attributes, "sequence");
      prot_hit_.setSequence(tmp);

      last_meta_ = &prot_hit_;

      //insert id and accession to map
      proteinid_to_accession_[attributeAsString_(attributes, "id")] = accession;
    }
    //PEPTIDES
    else if (tag == "PeptideIdentification")
    {
      // check whether a prot id has been given, add "empty" one to list else
      if (!prot_id_in_run_)
      {
        prot_ids_->push_back(prot_id_);
        prot_id_in_run_ = true; // set to true, cause we have created one; will be reset for next run
      }

      //set identifier
      pep_id_.setIdentifier(prot_ids_->back().getIdentifier());

      pep_id_.setScoreType(attributeAsString_(attributes, "score_type"));

      //optional significance threshold
      double tmp(0.0);
      optionalAttributeAsDouble_(tmp, attributes, "significance_threshold");
      if (tmp != 0.0)
      {
        pep_id_.setSignificanceThreshold(tmp);
      }

      //score orientation
      pep_id_.setHigherScoreBetter(asBool_(attributeAsString_(attributes, "higher_score_better")));

      //MZ
      double tmp2 = -std::numeric_limits<double>::max();
      optionalAttributeAsDouble_(tmp2, attributes, "MZ");
      if (tmp2 != -std::numeric_limits<double>::max())
      {
        pep_id_.setMZ(tmp2);
      }
      //RT
      tmp2 = -std::numeric_limits<double>::max();
      optionalAttributeAsDouble_(tmp2, attributes, "RT");
      if (tmp2 != -std::numeric_limits<double>::max())
      {
        pep_id_.setRT(tmp2);
      }
      String tmp3;
      optionalAttributeAsString_(tmp3, attributes, "spectrum_reference");
      if (!tmp3.empty())
      {
        pep_id_.setMetaValue("spectrum_reference", tmp3);
      }

      last_meta_ = &pep_id_;
    }
    else if (tag == "PeptideHit")
    {
      pep_hit_ = PeptideHit();
      peptide_evidences_.clear();

      pep_hit_.setCharge(attributeAsInt_(attributes, "charge"));
      pep_hit_.setScore(attributeAsDouble_(attributes, "score"));
      pep_hit_.setSequence(AASequence::fromString(String(attributeAsString_(attributes, "sequence"))));

      //parse optional protein ids to determine accessions
      const XMLCh* refs = attributes.getValue(sm_.convert("protein_refs").c_str());
      if (refs != nullptr)
      {
        String accession_string = sm_.convert(refs);
        accession_string.trim();
        std::vector<String> accessions;
        accession_string.split(' ', accessions);
        if (accession_string != "" && accessions.empty())
        {
          accessions.push_back(accession_string);
        }

        for (std::vector<String>::const_iterator it = accessions.begin(); it != accessions.end(); ++it)
        {
          std::map<String, String>::const_iterator it2 = proteinid_to_accession_.find(*it);
          if (it2 != proteinid_to_accession_.end())
          {
            PeptideEvidence pe;
            pe.setProteinAccession(it2->second);
            peptide_evidences_.push_back(pe);
          }
          else
          {
            fatalError(LOAD, String("Invalid protein reference '") + *it + "'");
          }
        }
      }

      //aa_before
      String tmp;
      optionalAttributeAsString_(tmp, attributes, "aa_before");

      if (!tmp.empty())
      {
        std::vector<String> parts;
        tmp.split(' ', parts);
        if (peptide_evidences_.size() < parts.size())
        {
          peptide_evidences_.resize(parts.size());
        }

        for (Size i = 0; i != parts.size(); ++i)
        {
          peptide_evidences_[i].setAABefore(parts[i][0]);
        }
      }

      //aa_after
      tmp = "";
      optionalAttributeAsString_(tmp, attributes, "aa_after");
      if (!tmp.empty())
      {
        std::vector<String> parts;
        tmp.split(' ', parts);
        if (peptide_evidences_.size() < parts.size())
        {
          peptide_evidences_.resize(parts.size());
        }

        for (Size i = 0; i != parts.size(); ++i)
        {
          peptide_evidences_[i].setAAAfter(parts[i][0]);
        }
      }

      //start
      tmp = "";
      optionalAttributeAsString_(tmp, attributes, "start");

      if (!tmp.empty())
      {
        std::vector<String> parts;
        tmp.split(' ', parts);
        if (peptide_evidences_.size() < parts.size())
        {
          peptide_evidences_.resize(parts.size());
        }

        for (Size i = 0; i != parts.size(); ++i)
        {
          peptide_evidences_[i].setStart(parts[i].toInt());
        }
      }

      //end
      tmp = "";
      optionalAttributeAsString_(tmp, attributes, "end");
      if (!tmp.empty())
      {
        std::vector<String> parts;
        tmp.split(' ', parts);
        if (peptide_evidences_.size() < parts.size())
        {
          peptide_evidences_.resize(parts.size());
        }

        for (Size i = 0; i != parts.size(); ++i)
        {
          peptide_evidences_[i].setEnd(parts[i].toInt());
        }
      }

      last_meta_ = &pep_hit_;
    }
    //USERPARAM
    else if (tag == "UserParam")
    {
      if (last_meta_ == nullptr)
      {
        fatalError(LOAD, "Unexpected tag 'UserParam'!");
      }

      String name = attributeAsString_(attributes, "name");
      String type = attributeAsString_(attributes, "type");

      if (type == "int")
      {
        last_meta_->setMetaValue(name, attributeAsInt_(attributes, "value"));
      }
      else if (type == "float")
      {
        last_meta_->setMetaValue(name, attributeAsDouble_(attributes, "value"));
      }
      else if (type == "string")
      {
        String value = (String)attributeAsString_(attributes, "value");

        // TODO: check if we are parsing a peptide hit
        if (name == "fragment_annotation")
        {
          std::vector<PeptideHit::PeakAnnotation> annotations;
          parseFragmentAnnotation_(value, annotations);
          pep_hit_.setPeakAnnotations(annotations);
          return;
        }
        last_meta_->setMetaValue(name, value);
      }
      else if (type == "intList")
      {
        last_meta_->setMetaValue(name, attributeAsIntList_(attributes, "value"));
      }
      else if (type == "floatList")
      {
        last_meta_->setMetaValue(name, attributeAsDoubleList_(attributes, "value"));
      }
      else if (type == "stringList")
      {
        last_meta_->setMetaValue(name, attributeAsStringList_(attributes, "value"));
      }
      else
      {
        fatalError(LOAD, String("Invalid UserParam type '") + type + "' of parameter '" + name + "'");
      }
    }
  }

  void IdXMLFile::endElement(const XMLCh* const /*uri*/, const XMLCh* const /*local_name*/, const XMLCh* const qname)
  {
    String tag = sm_.convert(qname);

    // START
    if (tag == "IdXML")
    {
      prot_id_in_run_ = false;
    }
    // SEARCH PARAMETERS
    else if (tag == "SearchParameters")
    {
      last_meta_ = nullptr;
      parameters_[id_] = param_;
    }
    else if (tag == "FixedModification")
    {
      last_meta_ = &param_;
    }
    else if (tag == "VariableModification")
    {
      last_meta_ = &param_;
    }
    // PROTEIN IDENTIFICATIONS
    else if (tag == "ProteinIdentification")
    {
      // post processing of ProteinGroups (hack)
      getProteinGroups_(prot_id_.getProteinGroups(), "protein_group");
      getProteinGroups_(prot_id_.getIndistinguishableProteins(),
                        "indistinguishable_proteins");

      prot_ids_->push_back(prot_id_);
      prot_id_ = ProteinIdentification();
      last_meta_  = nullptr;
      prot_id_in_run_ = true;
    }
    else if (tag == "IdentificationRun")
    {
      if (prot_ids_->size() == 0)
      {
        // add empty <ProteinIdentification> if there was none so far (that's where the IdentificationRun parameters are stored)
        prot_ids_->push_back(prot_id_);
      }
      prot_id_ = ProteinIdentification();
      last_meta_ = nullptr;
      prot_id_in_run_ = false;
    }
    else if (tag == "ProteinHit")
    {
      prot_id_.insertHit(prot_hit_);
      last_meta_ = &prot_id_;
    }
    //PEPTIDES
    else if (tag == "PeptideIdentification")
    {
      pep_ids_->push_back(pep_id_);
      pep_id_ = PeptideIdentification();
      last_meta_  = nullptr;
    }
    else if (tag == "PeptideHit")
    {
      pep_hit_.setPeptideEvidences(peptide_evidences_);
      pep_id_.insertHit(pep_hit_);
      last_meta_ = &pep_id_;
    }
  }

  void IdXMLFile::addProteinGroups_(
    MetaInfoInterface& meta, const std::vector<ProteinIdentification::ProteinGroup>&
    groups, const String& group_name, const std::map<String, UInt>& accession_to_id)
  {
    for (Size g = 0; g < groups.size(); ++g)
    {
      String name = group_name + "_" + String(g);
      if (meta.metaValueExists(name))
      {
        warning(LOAD, String("Metavalue '") + name + "' already exists. Overwriting...");
      }
      String accessions;
      for (StringList::const_iterator acc_it = groups[g].accessions.begin();
           acc_it != groups[g].accessions.end(); ++acc_it)
      {
        if (acc_it != groups[g].accessions.begin())
          accessions += ",";
        std::map<String, UInt>::const_iterator pos = accession_to_id.find(*acc_it);
        if (pos != accession_to_id.end())
        {
          accessions += "PH_" + String(pos->second);
        }
        else
        {
          fatalError(LOAD, String("Invalid protein reference '") + *acc_it + "'");
        }
      }
      String value = String(groups[g].probability) + "," + accessions;
      meta.setMetaValue(name, value);
    }
  }

  void IdXMLFile::getProteinGroups_(std::vector<ProteinIdentification::ProteinGroup>&
                                    groups, const String& group_name)
  {
    groups.clear();
    Size g_id = 0;
    String current_meta = group_name + "_" + String(g_id);
    while (last_meta_->metaValueExists(current_meta)) // assumes groups have incremental g_IDs
    {
      // convert to proper ProteinGroup
      ProteinIdentification::ProteinGroup g;
      StringList values;
      String(last_meta_->getMetaValue(current_meta)).split(',', values);
      if (values.size() < 2)
      {
        fatalError(LOAD, String("Invalid UserParam for ProteinGroups (not enough values)'"));
      }
      g.probability = values[0].toDouble();
      for (Size i_ind = 1; i_ind < values.size(); ++i_ind)
      {
        g.accessions.push_back(proteinid_to_accession_[values[i_ind]]);
      }
      groups.push_back(g);
      last_meta_->removeMetaValue(current_meta);
      current_meta = group_name + "_" + String(++g_id);
    }
  }

  String IdXMLFile::createFlankingAAXMLString_(const std::vector<PeptideEvidence> & pes)
  {
    // Check if information on previous/following aa available. If not, we will not write it out
    bool has_aa_before_information(false);
    bool has_aa_after_information(false);
    String aa_string;

    for (std::vector<PeptideEvidence>::const_iterator it = pes.begin(); it != pes.end(); ++it)
    {
      if (it->getAABefore() != PeptideEvidence::UNKNOWN_AA)
      {
        has_aa_before_information = true;
      }
      if (it->getAAAfter() != PeptideEvidence::UNKNOWN_AA)
      {
        has_aa_after_information = true;
      }
    }

    if (has_aa_before_information)
    {
      for (std::vector<PeptideEvidence>::const_iterator it = pes.begin(); it != pes.end(); ++it)
      {
        if (it == pes.begin())
        {
          aa_string += " aa_before=\"" + String(it->getAABefore());
        }
        else
        {
          aa_string += " " + String(it->getAABefore());
        }
        if (static_cast<Size>(it - pes.begin()) == pes.size() - 1) aa_string += "\"";
      }
    }

    if (has_aa_after_information)
    {
      for (std::vector<PeptideEvidence>::const_iterator it = pes.begin(); it != pes.end(); ++it)
      {
        if (it == pes.begin())
        {
          aa_string += " aa_after=\"" + String(it->getAAAfter());
        }
        else
        {
          aa_string += " " + String(it->getAAAfter());
        }
        if (static_cast<Size>(it - pes.begin()) == pes.size() - 1) aa_string += "\"";
      }
    }
    return aa_string;
  }

  String IdXMLFile::createPositionXMLString_(const std::vector<PeptideEvidence> & pes)
  {
    bool has_aa_start_information(false);
    bool has_aa_end_information(false);

    String aa_string;
    for (std::vector<PeptideEvidence>::const_iterator it = pes.begin(); it != pes.end(); ++it)
    {
      if (it->getStart() != PeptideEvidence::UNKNOWN_POSITION)
      {
        has_aa_start_information = true;
      }
      if (it->getEnd() != PeptideEvidence::UNKNOWN_POSITION)
      {
        has_aa_end_information = true;
      }
    }

    if (has_aa_start_information || has_aa_end_information)
    {
      if (has_aa_start_information)
      {
        for (std::vector<PeptideEvidence>::const_iterator it = pes.begin(); it != pes.end(); ++it)
        {
          if (it == pes.begin())
          {
            aa_string += " start=\"" + String(it->getStart());
          }
          else
          {
            aa_string += " " + String(it->getStart());
          }
          if (static_cast<Size>(it - pes.begin()) == pes.size() - 1) aa_string += "\"";
        }
      }

      if (has_aa_end_information)
      {
        for (std::vector<PeptideEvidence>::const_iterator it = pes.begin(); it != pes.end(); ++it)
        {
          if (it == pes.begin())
          {
            aa_string += " end=\"" + String(it->getEnd());
          }
          else
          {
            aa_string += " " + String(it->getEnd());
          }
          if (static_cast<Size>(it - pes.begin()) == pes.size() - 1) aa_string += "\"";
        }
      }
    }
    return aa_string;
  }

  void IdXMLFile::writeFragmentAnnotations_(const String & tag_name, std::ostream & os, 
                                            std::vector<PeptideHit::PeakAnnotation> annotations, UInt indent)
  {
    if (annotations.empty()) { return; } 

    // sort by mz, charge, ...
    stable_sort(annotations.begin(), annotations.end());

    String val;
    for (auto& a : annotations)
    {
      val += String(a.mz) + "," + String(a.intensity) + "," + String(a.charge) + "," + String(a.annotation).quote();
      if (&a != &annotations.back()) { val += "|"; }     
    }
    os << String(indent, '\t') << "<" << writeXMLEscape(tag_name) << " type=\"string\" name=\"fragment_annotation\" value=\"" << writeXMLEscape(val) << "\"/>" << "\n";
  }
 
  void IdXMLFile::parseFragmentAnnotation_(const String& s, std::vector<PeptideHit::PeakAnnotation> & annotations)
  {
    if (s.empty()) { return; }
    StringList as;
    s.split_quoted('|', as);

    // for each peak annotation: split string and fill fragment annotation entries
    for (auto& pa : as)
    {
      StringList fields;
      pa.split_quoted(',', fields);
      if (fields.size() != 4) 
      {
        throw Exception::InvalidParameter(__FILE__, __LINE__, OPENMS_PRETTY_FUNCTION,
                "Invalid fragment annotation. Four comma-separated fields required. String is: '" + pa + "'");
      }
      PeptideHit::PeakAnnotation fa;
      fa.mz = fields[0].toDouble();
      fa.intensity = fields[1].toDouble();
      fa.charge = fields[2].toInt();
      fa.annotation = fields[3].unquote();
      annotations.push_back(fa);
    }
  }
} // namespace OpenMS<|MERGE_RESOLUTION|>--- conflicted
+++ resolved
@@ -38,12 +38,7 @@
 
 #include <OpenMS/CONCEPT/LogStream.h>
 #include <OpenMS/CONCEPT/PrecisionWrapper.h>
-<<<<<<< HEAD
-#include <OpenMS/CHEMISTRY/EnzymesDB.h>
-=======
 #include <OpenMS/CHEMISTRY/ProteaseDB.h>
-#include <iostream>
->>>>>>> daae6062
 #include <fstream>
 
 using namespace std;
@@ -750,7 +745,7 @@
           parseFragmentAnnotation_(value, annotations);
           pep_hit_.setPeakAnnotations(annotations);
           return;
-        }
+      }
         last_meta_->setMetaValue(name, value);
       }
       else if (type == "intList")
