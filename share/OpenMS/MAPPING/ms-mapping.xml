<<<<<<< HEAD
<?xml version="1.0" encoding="UTF-8"?>
<?xml-stylesheet href="https://psidev.svn.sourceforge.net/svnroot/psidev/psi/tools/current/xsl/cv-mapping/CvMappingRules.xsl" type="text/xsl"?>
<CvMapping xmlns:xsi="http://www.w3.org/2001/XMLSchema-instance" xsi:noNamespaceSchemaLocation="http://www.psidev.info/files/validator/CvMapping.xsd" modelName="mzML.xsd" modelURI="http://psidev.cvs.sourceforge.net/*checkout*/psidev/psi/psi-ms/mzML/schema/mzML1.0.0.xsd" modelVersion="1.0.0">

    <CvReferenceList>
      <CvReference cvName="PSI-MS" cvIdentifier="MS"/>
      <CvReference cvName="Brenda" cvIdentifier="BTO"/>
      <CvReference cvName="GO" cvIdentifier="GO"/>
      <CvReference cvName="PATO" cvIdentifier="PATO"/>
      <CvReference cvName="UO" cvIdentifier="UO"/>    
    </CvReferenceList>

    <CvMappingRuleList>

        <!-- run -->
        <CvMappingRule id="run_may" cvElementPath="/mzML/run/cvParam/@accession" requirementLevel="MAY"  scopePath="/mzML/run" cvTermsCombinationLogic="OR">
          <CvTerm termAccession="MS:1000857" useTerm="false" termName="run attribute" isRepeatable="false" allowChildren="true" cvIdentifierRef="MS"></CvTerm>
        </CvMappingRule> 

        <!-- file content -->
        <CvMappingRule id="filecontent_must" cvElementPath="/mzML/fileDescription/fileContent/cvParam/@accession" requirementLevel="MUST"  scopePath="/mzML/fileDescription/fileContent" cvTermsCombinationLogic="AND">
          <CvTerm termAccession="MS:1000524" useTermName="false" useTerm="false" termName="data file content" isRepeatable="true" allowChildren="true" cvIdentifierRef="MS" />
        </CvMappingRule>
        <CvMappingRule id="filecontent_may" cvElementPath="/mzML/fileDescription/fileContent/cvParam/@accession" requirementLevel="MAY"  scopePath="/mzML/fileDescription/fileContent" cvTermsCombinationLogic="OR">
          <CvTerm termAccession="MS:1000525" useTerm="false" termName="spectrum representation" isRepeatable="false" allowChildren="true" cvIdentifierRef="MS"></CvTerm>
        </CvMappingRule>
        
        <!-- contact -->
        <CvMappingRule id="contact_must" cvElementPath="/mzML/fileDescription/contact/cvParam/@accession" requirementLevel="MUST" scopePath="/mzML/fileDescription/contact" cvTermsCombinationLogic="AND" >
          <CvTerm termAccession="MS:1000586" useTermName="false" useTerm="true" termName="contact name" isRepeatable="false" allowChildren="false" cvIdentifierRef="MS" />
          <CvTerm termAccession="MS:1000590" useTermName="false" useTerm="true" termName="contact organization" isRepeatable="false" allowChildren="false" cvIdentifierRef="MS" />
        </CvMappingRule>
        <CvMappingRule id="contact_may" cvElementPath="/mzML/fileDescription/contact/cvParam/@accession" requirementLevel="MAY" scopePath="/mzML/fileDescription/contact/cvParam" cvTermsCombinationLogic="OR" >
          <CvTerm termAccession="MS:1000585" useTermName="false" useTerm="false" termName="contact person attribute" isRepeatable="true" allowChildren="true" cvIdentifierRef="MS" />
        </CvMappingRule>

        <!-- source file -->
        <CvMappingRule id="sourcefile_must" cvElementPath="/mzML/fileDescription/sourceFileList/sourceFile/cvParam/@accession" requirementLevel="MUST" scopePath="/mzML/fileDescription/sourceFileList/sourceFile" cvTermsCombinationLogic="AND" >
          <CvTerm termAccession="MS:1000560" useTermName="false" useTerm="false" termName="mass spectrometer file format" isRepeatable="false" allowChildren="true" cvIdentifierRef="MS" />
          <CvTerm termAccession="MS:1000561" useTermName="false" useTerm="false" termName="data file checksum type" isRepeatable="true" allowChildren="true" cvIdentifierRef="MS" />
          <CvTerm termAccession="MS:1000767" useTermName="false" useTerm="false" termName="native spectrum identifier format" isRepeatable="false" allowChildren="true" cvIdentifierRef="MS" />
        </CvMappingRule>

        <!-- sample -->
        <CvMappingRule id="sample_may" cvElementPath="/mzML/sampleList/sample/cvParam/@accession" requirementLevel="MAY" scopePath="/mzML/sampleList/sample" cvTermsCombinationLogic="OR">
          <CvTerm termAccession="MS:1000548" useTerm="false" termName="sample attribute" isRepeatable="true" allowChildren="true" cvIdentifierRef="MS"></CvTerm>
          <CvTerm termAccession="PATO:0001241" useTerm="false" termName="quality of an object" isRepeatable="true" allowChildren="true" cvIdentifierRef="PATO"></CvTerm>
          <CvTerm termAccession="GO:0005575" useTerm="false" termName="cellular_component" isRepeatable="true" allowChildren="true" cvIdentifierRef="GO"></CvTerm>
          <CvTerm termAccession="BTO:0000000" useTerm="false" termName="brenda source tissue ontology" isRepeatable="true" allowChildren="true" cvIdentifierRef="BTO"/>
        </CvMappingRule>

        <!-- instrument  -->
        <CvMappingRule id="instrumentconfiguration_must" cvElementPath="/mzML/instrumentConfigurationList/instrumentConfiguration/cvParam/@accession" requirementLevel="MUST" scopePath="/mzML/instrumentConfigurationList/instrument" cvTermsCombinationLogic="AND">
          <CvTerm termAccession="MS:1000031" useTerm="true" termName="instrument model" isRepeatable="false" allowChildren="true" cvIdentifierRef="MS"></CvTerm>
        </CvMappingRule>
        <CvMappingRule id="instrumentconfiguration_may" cvElementPath="/mzML/instrumentConfigurationList/instrumentConfiguration/cvParam/@accession" requirementLevel="MAY" scopePath="/mzML/instrumentConfigurationList/instrument" cvTermsCombinationLogic="OR">
          <CvTerm termAccession="MS:1000496" useTerm="false" termName="instrument attribute" isRepeatable="true" allowChildren="true" cvIdentifierRef="MS"></CvTerm>
          <CvTerm termAccession="MS:1000597" useTerm="false" termName="ion optics type" isRepeatable="false" allowChildren="true" cvIdentifierRef="MS"></CvTerm>
          <CvTerm termAccession="MS:1000487" useTerm="false" termName="ion optics attribute" isRepeatable="true" allowChildren="true" cvIdentifierRef="MS"></CvTerm>
        </CvMappingRule>

        <!-- source -->
        <CvMappingRule id="source_must" cvElementPath="/mzML/instrumentConfigurationList/instrumentConfiguration/componentList/source/cvParam/@accession" requirementLevel="MUST" scopePath="/mzML/instrumentConfigurationList/instrumentConfiguration/componentList/source" cvTermsCombinationLogic="AND">
          <CvTerm termAccession="MS:1000008" useTerm="true" termName="ionization type" isRepeatable="false" allowChildren="true" cvIdentifierRef="MS"></CvTerm>
        </CvMappingRule>
        <CvMappingRule id="source_may" cvElementPath="/mzML/instrumentConfigurationList/instrumentConfiguration/componentList/source/cvParam/@accession" requirementLevel="MAY" scopePath="/mzML/instrumentConfigurationList/instrumentConfiguration/componentList/source" cvTermsCombinationLogic="OR">
          <CvTerm termAccession="MS:1000007" useTerm="false" termName="inlet type" isRepeatable="false" allowChildren="true" cvIdentifierRef="MS"></CvTerm>
          <CvTerm termAccession="MS:1000482" useTerm="false" termName="source attribute" isRepeatable="true" allowChildren="true" cvIdentifierRef="MS"></CvTerm>
          <CvTerm termAccession="MS:1000841" useTerm="false" termName="laser attribute" isRepeatable="true" allowChildren="true" cvIdentifierRef="MS"/>
          <CvTerm termAccession="MS:1000842" useTerm="false" termName="laser type" isRepeatable="false" allowChildren="true" cvIdentifierRef="MS"/>
          <CvTerm termAccession="MS:1000832" useTerm="false" termName="MALDI matrix application" isRepeatable="true" allowChildren="true" cvIdentifierRef="MS"/>
          <CvTerm termAccession="MS:1000833" useTerm="false" termName="matrix application type" isRepeatable="false" allowChildren="true" cvIdentifierRef="MS"/>
        </CvMappingRule>
        
        <!-- analyzer  -->
        <CvMappingRule id="analyzer_must" cvElementPath="/mzML/instrumentConfigurationList/instrumentConfiguration/componentList/analyzer/cvParam/@accession" requirementLevel="MUST" scopePath="/mzML/instrumentConfigurationList/instrumentConfiguration/componentList/analyzer" cvTermsCombinationLogic="AND">
          <CvTerm termAccession="MS:1000443" useTerm="true" termName="mass analyzer type" isRepeatable="false" allowChildren="true" cvIdentifierRef="MS"></CvTerm>
        </CvMappingRule>
        <CvMappingRule id="analyzer_may" cvElementPath="/mzML/instrumentConfigurationList/instrumentConfiguration/componentList/analyzer/cvParam/@accession" requirementLevel="MAY" scopePath="/mzML/instrumentConfigurationList/instrumentConfiguration/componentList/analyzer" cvTermsCombinationLogic="OR">
          <CvTerm termAccession="MS:1000480" useTerm="false" termName="mass analyzer attribute" isRepeatable="true" allowChildren="true" cvIdentifierRef="MS"></CvTerm>
        </CvMappingRule>
        
        <!-- detector -->
        <CvMappingRule id="detector_must" cvElementPath="/mzML/instrumentConfigurationList/instrumentConfiguration/componentList/detector/cvParam/@accession" requirementLevel="MUST" scopePath="/mzML/instrumentConfigurationList/instrumentConfiguration/componentList/detector" cvTermsCombinationLogic="AND">
          <CvTerm termAccession="MS:1000026" useTerm="true" termName="detector type" isRepeatable="false" allowChildren="true" cvIdentifierRef="MS"></CvTerm>
        </CvMappingRule>
        <CvMappingRule id="detector_may" cvElementPath="/mzML/instrumentConfigurationList/instrumentConfiguration/componentList/detector/cvParam/@accession" requirementLevel="MAY" scopePath="/mzML/instrumentConfigurationList/instrumentConfiguration/componentList/detector" cvTermsCombinationLogic="OR">
          <CvTerm termAccession="MS:1000027" useTerm="false" termName="detector acquisition mode" isRepeatable="true" allowChildren="true" cvIdentifierRef="MS"></CvTerm>
          <CvTerm termAccession="MS:1000481" useTerm="false" termName="detector attribute" isRepeatable="true" allowChildren="true" cvIdentifierRef="MS"></CvTerm>
        </CvMappingRule>
        <!-- end of instrument -->

        <!-- software-->
        <CvMappingRule id="software_must" cvElementPath="/mzML/softwareList/software/cvParam/@accession" requirementLevel="MUST" scopePath="/mzML/softwareList/software" cvTermsCombinationLogic="AND">
          <CvTerm termAccession="MS:1000531" useTerm="false" termName="software" isRepeatable="false" allowChildren="true" cvIdentifierRef="MS"></CvTerm>
        </CvMappingRule>

        <!--  data processing -->
        <CvMappingRule id="processingmethod_must" cvElementPath="/mzML/dataProcessingList/dataProcessing/processingMethod/cvParam/@accession" requirementLevel="MUST" scopePath="/mzML/dataProcessingList/dataProcessing/processingMethod" cvTermsCombinationLogic="AND">
          <CvTerm termAccession="MS:1000452" useTerm="false" termName="data transformation" isRepeatable="true" allowChildren="true" cvIdentifierRef="MS"></CvTerm>
        </CvMappingRule>
        <CvMappingRule id="processingmethod_may" cvElementPath="/mzML/dataProcessingList/dataProcessing/processingMethod/cvParam/@accession" requirementLevel="MAY" scopePath="/mzML/dataProcessingList/dataProcessing/processingMethod" cvTermsCombinationLogic="OR">
          <CvTerm termAccession="MS:1000630" useTerm="false" termName="data processing parameter" isRepeatable="true" allowChildren="true" cvIdentifierRef="MS"></CvTerm>
        </CvMappingRule>
    
        <!-- spectrum  -->
        <CvMappingRule id="spectrum_must" cvElementPath="/mzML/run/spectrumList/spectrum/cvParam/@accession" requirementLevel="MUST" scopePath="/mzML/run/spectrumList/spectrum" cvTermsCombinationLogic="AND">
          <CvTerm termAccession="MS:1000559" useTermName="false" useTerm="false" termName="spectrum type" isRepeatable="false" allowChildren="true" cvIdentifierRef="MS"></CvTerm>
          <CvTerm termAccession="MS:1000525" useTerm="true" termName="spectrum representation" isRepeatable="false" allowChildren="true" cvIdentifierRef="MS"></CvTerm>
        </CvMappingRule>
        <CvMappingRule id="spectrum_may" cvElementPath="/mzML/run/spectrumList/spectrum/cvParam/@accession" requirementLevel="MAY" scopePath="/mzML/run/spectrumList/spectrum" cvTermsCombinationLogic="OR">
          <CvTerm termAccession="MS:1000499" useTerm="false" termName="spectrum attribute" isRepeatable="true" allowChildren="true" cvIdentifierRef="MS"></CvTerm>
          <CvTerm termAccession="MS:1000465" useTerm="false" termName="scan polarity" isRepeatable="false" allowChildren="true" cvIdentifierRef="MS"></CvTerm>
        </CvMappingRule>

        <!-- scan -->
        <CvMappingRule id="scan_must" cvElementPath="/mzML/run/spectrumList/spectrum/scanList/cvParam/@accession" requirementLevel="MUST" scopePath="/mzML/run/spectrumList/spectrum/scanList" cvTermsCombinationLogic="AND">
          <CvTerm termAccession="MS:1000570" useTerm="false" termName="spectra combination" isRepeatable="false" allowChildren="true" cvIdentifierRef="MS"></CvTerm>
        </CvMappingRule>
        <CvMappingRule id="scan_may" cvElementPath="/mzML/run/spectrumList/spectrum/scanList/scan/cvParam/@accession" requirementLevel="MAY" scopePath="/mzML/run/spectrumList/spectrum/scanList/scan" cvTermsCombinationLogic="OR">
          <CvTerm termAccession="MS:1000503" useTerm="false" termName="scan attribute" isRepeatable="true" allowChildren="true" cvIdentifierRef="MS"></CvTerm>
          <CvTerm termAccession="MS:1000018" useTerm="false" termName="scan direction" isRepeatable="false" allowChildren="true" cvIdentifierRef="MS"></CvTerm>
          <CvTerm termAccession="MS:1000019" useTerm="false" termName="scan law" isRepeatable="false" allowChildren="true" cvIdentifierRef="MS"></CvTerm>
        </CvMappingRule>
    
        <!-- scan window -->
        <CvMappingRule id="scanwindow_must" cvElementPath="/mzML/run/spectrumList/spectrum/scanList/scan/scanWindowList/scanWindow/cvParam/@accession" requirementLevel="MUST" scopePath="/mzML/run/spectrumList/spectrum/scanList/scan/scanWindowList/scanWindow" cvTermsCombinationLogic="AND">
          <CvTerm termAccession="MS:1000500" useTerm="true" termName="scan window upper limit" isRepeatable="false" allowChildren="false" cvIdentifierRef="MS"></CvTerm>
          <CvTerm termAccession="MS:1000501" useTerm="true" termName="scan window lower limit" isRepeatable="false" allowChildren="false" cvIdentifierRef="MS"></CvTerm>
        </CvMappingRule>
        <CvMappingRule id="scanwindow_may" cvElementPath="/mzML/run/spectrumList/spectrum/scanList/scan/scanWindowList/scanWindow/cvParam/@accession" requirementLevel="MAY" scopePath="/mzML/run/spectrumList/spectrum/scanList/scan/scanWindowList/scanWindow" cvTermsCombinationLogic="OR">
          <CvTerm termAccession="MS:1000549" useTerm="false" termName="selection window attribute" isRepeatable="true" allowChildren="true" cvIdentifierRef="MS"></CvTerm>
        </CvMappingRule>
        
        <!-- spectrum precursor list -->
        <CvMappingRule id="precursor_selectedion_must" cvElementPath="/mzML/run/spectrumList/spectrum/precursorList/precursor/selectedIonList/selectedIon/cvParam/@accession" requirementLevel="MUST" scopePath="/mzML/run/spectrumList/spectrum/precursorList/precursor/selectedIonList/selectedIon" cvTermsCombinationLogic="AND">
          <CvTerm termAccession="MS:1000455" useTerm="false" termName="ion selection attribute" isRepeatable="true" allowChildren="true" cvIdentifierRef="MS"></CvTerm>
        </CvMappingRule>
        <CvMappingRule id="precursor_activation_must" cvElementPath="/mzML/run/spectrumList/spectrum/precursorList/precursor/activation/cvParam/@accession" requirementLevel="MUST" scopePath="/mzML/run/spectrumList/spectrum/precursorList/precursor/activation" cvTermsCombinationLogic="AND">
          <CvTerm termAccession="MS:1000044" useTerm="true" termName="dissociation method" isRepeatable="true" allowChildren="true" cvIdentifierRef="MS"></CvTerm>
        </CvMappingRule>
        <CvMappingRule id="precursor_activation_may" cvElementPath="/mzML/run/spectrumList/spectrum/precursorList/precursor/activation/cvParam/@accession" requirementLevel="MAY" scopePath="/mzML/run/spectrumList/spectrum/precursorList/precursor/activation" cvTermsCombinationLogic="OR">
          <CvTerm termAccession="MS:1000510" useTerm="false" termName="precursor activation attribute" isRepeatable="true" allowChildren="true" cvIdentifierRef="MS"></CvTerm>
        </CvMappingRule>
        <CvMappingRule id="precursor_isolationwindow_may" cvElementPath="/mzML/run/spectrumList/spectrum/precursorList/precursor/isolationWindow/cvParam/@accession" requirementLevel="MAY" scopePath="/mzML/run/spectrumList/spectrum/precursorList/precursor/isolationWindow" cvTermsCombinationLogic="AND">
          <CvTerm termAccession="MS:1000792" useTerm="false" termName="isolation window attribute" isRepeatable="true" allowChildren="true" cvIdentifierRef="MS"></CvTerm>
        </CvMappingRule>
        
        <!-- spectrum product list-->
        <CvMappingRule id="product_isolationwindow_may" cvElementPath="/mzML/run/spectrumList/spectrum/productList/product/isolationWindow/cvParam/@accession" requirementLevel="MAY" scopePath="/mzML/run/spectrumList/spectrum/productList/product/isolationWindow" cvTermsCombinationLogic="AND">
          <CvTerm termAccession="MS:1000792" useTerm="false" termName="isolation window attribute" isRepeatable="true" allowChildren="true" cvIdentifierRef="MS"></CvTerm>
        </CvMappingRule>
                
        <!-- spectrum binary data array -->
        <CvMappingRule id="spectrum_binarydataarray_must" cvElementPath="/mzML/run/spectrumList/spectrum/binaryDataArrayList/binaryDataArray/cvParam/@accession" requirementLevel="MUST" scopePath="/mzML/run/spectrumList/spectrum/binaryDataArrayList/binaryDataArray" cvTermsCombinationLogic="AND">
          <CvTerm termAccession="MS:1000513" useTerm="false" termName="binary data array" isRepeatable="false" allowChildren="true" cvIdentifierRef="MS"></CvTerm>
          <CvTerm termAccession="MS:1000518" useTerm="false" termName="binary data type" isRepeatable="false" allowChildren="true" cvIdentifierRef="MS"></CvTerm>
          <CvTerm termAccession="MS:1000572" useTerm="false" termName="binary data compression type" isRepeatable="false" allowChildren="true" cvIdentifierRef="MS"></CvTerm>
        </CvMappingRule>

        <!-- chromatogram -->
        <CvMappingRule id="chromatogram_must" cvElementPath="/mzML/run/chromatogramList/chromatogram/cvParam/@accession" requirementLevel="MUST" scopePath="/mzML/run/chromatogramList/chromatogram" cvTermsCombinationLogic="AND">
          <CvTerm termAccession="MS:1000626" useTermName="false" useTerm="false" termName="chromatogram type" isRepeatable="false" allowChildren="true" cvIdentifierRef="MS"></CvTerm>
        </CvMappingRule>
        <CvMappingRule id="chromatogram_may" cvElementPath="/mzML/run/chromatogramList/chromatogram/cvParam/@accession" requirementLevel="MAY" scopePath="/mzML/run/chromatogramList/chromatogram" cvTermsCombinationLogic="OR">
          <CvTerm termAccession="MS:1000808" useTerm="false" termName="chromatogram attribute" isRepeatable="true" allowChildren="true" cvIdentifierRef="MS"></CvTerm>
        </CvMappingRule>

        <!-- chromatogram precursor -->
        <CvMappingRule id="chromatogram_precursor_isolationwindow_may" cvElementPath="/mzML/run/chromatogramList/chromatogram/precursor/isolationWindow/cvParam/@accession" requirementLevel="MAY" scopePath="/mzML/run/spectrumList/spectrum/precursorList/precursor/isolationWindow" cvTermsCombinationLogic="AND">
          <CvTerm termAccession="MS:1000792" useTerm="false" termName="isolation window attribute" isRepeatable="true" allowChildren="true" cvIdentifierRef="MS"></CvTerm>
        </CvMappingRule>
        
        <!-- chromatogram product -->
        <CvMappingRule id="chromatogram_product_isolationwindow_may" cvElementPath="/mzML/run/chromatogramList/chromatogram/product/isolationWindow/cvParam/@accession" requirementLevel="MAY" scopePath="/mzML/run/spectrumList/spectrum/productList/product/isolationWindow" cvTermsCombinationLogic="AND">
          <CvTerm termAccession="MS:1000792" useTerm="false" termName="isolation window attribute" isRepeatable="true" allowChildren="true" cvIdentifierRef="MS"></CvTerm>
        </CvMappingRule>
       
        <!-- chromatogram binary data array -->
        <CvMappingRule id="chromatogram_binarydataarray_must" cvElementPath="/mzML/run/chromatogramList/chromatogram/binaryDataArrayList/binaryDataArray/cvParam/@accession" requirementLevel="MUST" scopePath="/mzML/run/chromatogramList/chromatogram/binaryDataArrayList/binaryDataArray" cvTermsCombinationLogic="AND">
          <CvTerm termAccession="MS:1000513" useTerm="false" termName="binary data array" isRepeatable="false" allowChildren="true" cvIdentifierRef="MS"></CvTerm>
          <CvTerm termAccession="MS:1000518" useTerm="false" termName="binary data type" isRepeatable="false" allowChildren="true" cvIdentifierRef="MS"></CvTerm>
          <CvTerm termAccession="MS:1000572" useTerm="false" termName="binary data compression type" isRepeatable="false" allowChildren="true" cvIdentifierRef="MS"></CvTerm>      
        </CvMappingRule>

    </CvMappingRuleList>
</CvMapping>
=======
<?xml version="1.0" encoding="UTF-8"?>
<?xml-stylesheet href="https://psidev.svn.sourceforge.net/svnroot/psidev/psi/tools/current/xsl/cv-mapping/CvMappingRules.xsl" type="text/xsl"?>
<CvMapping xmlns:xsi="http://www.w3.org/2001/XMLSchema-instance" xsi:noNamespaceSchemaLocation="http://www.psidev.info/files/validator/CvMapping.xsd" modelName="mzML.xsd" modelURI="http://psidev.cvs.sourceforge.net/*checkout*/psidev/psi/psi-ms/mzML/schema/mzML1.0.0.xsd" modelVersion="1.0.0">

    <CvReferenceList>
      <CvReference cvName="PSI-MS" cvIdentifier="MS"/>
      <CvReference cvName="Brenda" cvIdentifier="BTO"/>
      <CvReference cvName="GO" cvIdentifier="GO"/>
      <CvReference cvName="PATO" cvIdentifier="PATO"/>
      <CvReference cvName="UO" cvIdentifier="UO"/>    
    </CvReferenceList>

    <CvMappingRuleList>

        <!-- run -->
        <CvMappingRule id="run_may" cvElementPath="/mzML/run/cvParam/@accession" requirementLevel="MAY"  scopePath="/mzML/run" cvTermsCombinationLogic="OR">
          <CvTerm termAccession="MS:1000857" useTerm="false" termName="run attribute" isRepeatable="false" allowChildren="true" cvIdentifierRef="MS"></CvTerm>
        </CvMappingRule> 

        <!-- file content -->
        <CvMappingRule id="filecontent_must" cvElementPath="/mzML/fileDescription/fileContent/cvParam/@accession" requirementLevel="MUST"  scopePath="/mzML/fileDescription/fileContent" cvTermsCombinationLogic="AND">
          <CvTerm termAccession="MS:1000524" useTermName="false" useTerm="false" termName="data file content" isRepeatable="true" allowChildren="true" cvIdentifierRef="MS" />
        </CvMappingRule>
        <CvMappingRule id="filecontent_may" cvElementPath="/mzML/fileDescription/fileContent/cvParam/@accession" requirementLevel="MAY"  scopePath="/mzML/fileDescription/fileContent" cvTermsCombinationLogic="OR">
          <CvTerm termAccession="MS:1000525" useTerm="false" termName="spectrum representation" isRepeatable="false" allowChildren="true" cvIdentifierRef="MS"></CvTerm>
        </CvMappingRule>
        
        <!-- contact -->
        <CvMappingRule id="contact_must" cvElementPath="/mzML/fileDescription/contact/cvParam/@accession" requirementLevel="MUST" scopePath="/mzML/fileDescription/contact" cvTermsCombinationLogic="AND" >
          <CvTerm termAccession="MS:1000586" useTermName="false" useTerm="true" termName="contact name" isRepeatable="false" allowChildren="false" cvIdentifierRef="MS" />
          <CvTerm termAccession="MS:1000590" useTermName="false" useTerm="true" termName="contact organization" isRepeatable="false" allowChildren="false" cvIdentifierRef="MS" />
        </CvMappingRule>
        <CvMappingRule id="contact_may" cvElementPath="/mzML/fileDescription/contact/cvParam/@accession" requirementLevel="MAY" scopePath="/mzML/fileDescription/contact/cvParam" cvTermsCombinationLogic="OR" >
          <CvTerm termAccession="MS:1000585" useTermName="false" useTerm="false" termName="contact person attribute" isRepeatable="true" allowChildren="true" cvIdentifierRef="MS" />
        </CvMappingRule>

        <!-- source file -->
        <CvMappingRule id="sourcefile_must" cvElementPath="/mzML/fileDescription/sourceFileList/sourceFile/cvParam/@accession" requirementLevel="MUST" scopePath="/mzML/fileDescription/sourceFileList/sourceFile" cvTermsCombinationLogic="AND" >
          <CvTerm termAccession="MS:1000560" useTermName="false" useTerm="false" termName="mass spectrometer file format" isRepeatable="false" allowChildren="true" cvIdentifierRef="MS" />
          <CvTerm termAccession="MS:1000561" useTermName="false" useTerm="false" termName="data file checksum type" isRepeatable="true" allowChildren="true" cvIdentifierRef="MS" />
          <CvTerm termAccession="MS:1000767" useTermName="false" useTerm="false" termName="native spectrum identifier format" isRepeatable="false" allowChildren="true" cvIdentifierRef="MS" />
        </CvMappingRule>

        <!-- sample -->
        <CvMappingRule id="sample_may" cvElementPath="/mzML/sampleList/sample/cvParam/@accession" requirementLevel="MAY" scopePath="/mzML/sampleList/sample" cvTermsCombinationLogic="OR">
          <CvTerm termAccession="MS:1000548" useTerm="false" termName="sample attribute" isRepeatable="true" allowChildren="true" cvIdentifierRef="MS"></CvTerm>
          <CvTerm termAccession="PATO:0001241" useTerm="false" termName="quality of an object" isRepeatable="true" allowChildren="true" cvIdentifierRef="PATO"></CvTerm>
          <CvTerm termAccession="GO:0005575" useTerm="false" termName="cellular_component" isRepeatable="true" allowChildren="true" cvIdentifierRef="GO"></CvTerm>
          <CvTerm termAccession="BTO:0000000" useTerm="false" termName="brenda source tissue ontology" isRepeatable="true" allowChildren="true" cvIdentifierRef="BTO"/>
        </CvMappingRule>

        <!-- instrument  -->
        <CvMappingRule id="instrumentconfiguration_must" cvElementPath="/mzML/instrumentConfigurationList/instrumentConfiguration/cvParam/@accession" requirementLevel="MUST" scopePath="/mzML/instrumentConfigurationList/instrument" cvTermsCombinationLogic="AND">
          <CvTerm termAccession="MS:1000031" useTerm="true" termName="instrument model" isRepeatable="false" allowChildren="true" cvIdentifierRef="MS"></CvTerm>
        </CvMappingRule>
        <CvMappingRule id="instrumentconfiguration_may" cvElementPath="/mzML/instrumentConfigurationList/instrumentConfiguration/cvParam/@accession" requirementLevel="MAY" scopePath="/mzML/instrumentConfigurationList/instrument" cvTermsCombinationLogic="OR">
          <CvTerm termAccession="MS:1000496" useTerm="false" termName="instrument attribute" isRepeatable="true" allowChildren="true" cvIdentifierRef="MS"></CvTerm>
          <CvTerm termAccession="MS:1000597" useTerm="false" termName="ion optics type" isRepeatable="false" allowChildren="true" cvIdentifierRef="MS"></CvTerm>
          <CvTerm termAccession="MS:1000487" useTerm="false" termName="ion optics attribute" isRepeatable="true" allowChildren="true" cvIdentifierRef="MS"></CvTerm>
        </CvMappingRule>

        <!-- source -->
        <CvMappingRule id="source_must" cvElementPath="/mzML/instrumentConfigurationList/instrumentConfiguration/componentList/source/cvParam/@accession" requirementLevel="MUST" scopePath="/mzML/instrumentConfigurationList/instrumentConfiguration/componentList/source" cvTermsCombinationLogic="AND">
          <CvTerm termAccession="MS:1000008" useTerm="true" termName="ionization type" isRepeatable="false" allowChildren="true" cvIdentifierRef="MS"></CvTerm>
        </CvMappingRule>
        <CvMappingRule id="source_may" cvElementPath="/mzML/instrumentConfigurationList/instrumentConfiguration/componentList/source/cvParam/@accession" requirementLevel="MAY" scopePath="/mzML/instrumentConfigurationList/instrumentConfiguration/componentList/source" cvTermsCombinationLogic="OR">
          <CvTerm termAccession="MS:1000007" useTerm="false" termName="inlet type" isRepeatable="false" allowChildren="true" cvIdentifierRef="MS"></CvTerm>
          <CvTerm termAccession="MS:1000482" useTerm="false" termName="source attribute" isRepeatable="true" allowChildren="true" cvIdentifierRef="MS"></CvTerm>
          <CvTerm termAccession="MS:1000841" useTerm="false" termName="laser attribute" isRepeatable="true" allowChildren="true" cvIdentifierRef="MS"/>
          <CvTerm termAccession="MS:1000842" useTerm="false" termName="laser type" isRepeatable="false" allowChildren="true" cvIdentifierRef="MS"/>
          <CvTerm termAccession="MS:1000832" useTerm="false" termName="MALDI matrix application" isRepeatable="true" allowChildren="true" cvIdentifierRef="MS"/>
          <CvTerm termAccession="MS:1000833" useTerm="false" termName="matrix application type" isRepeatable="false" allowChildren="true" cvIdentifierRef="MS"/>
        </CvMappingRule>
        
        <!-- analyzer  -->
        <CvMappingRule id="analyzer_must" cvElementPath="/mzML/instrumentConfigurationList/instrumentConfiguration/componentList/analyzer/cvParam/@accession" requirementLevel="MUST" scopePath="/mzML/instrumentConfigurationList/instrumentConfiguration/componentList/analyzer" cvTermsCombinationLogic="AND">
          <CvTerm termAccession="MS:1000443" useTerm="true" termName="mass analyzer type" isRepeatable="false" allowChildren="true" cvIdentifierRef="MS"></CvTerm>
        </CvMappingRule>
        <CvMappingRule id="analyzer_may" cvElementPath="/mzML/instrumentConfigurationList/instrumentConfiguration/componentList/analyzer/cvParam/@accession" requirementLevel="MAY" scopePath="/mzML/instrumentConfigurationList/instrumentConfiguration/componentList/analyzer" cvTermsCombinationLogic="OR">
          <CvTerm termAccession="MS:1000480" useTerm="false" termName="mass analyzer attribute" isRepeatable="true" allowChildren="true" cvIdentifierRef="MS"></CvTerm>
        </CvMappingRule>
        
        <!-- detector -->
        <CvMappingRule id="detector_must" cvElementPath="/mzML/instrumentConfigurationList/instrumentConfiguration/componentList/detector/cvParam/@accession" requirementLevel="MUST" scopePath="/mzML/instrumentConfigurationList/instrumentConfiguration/componentList/detector" cvTermsCombinationLogic="AND">
          <CvTerm termAccession="MS:1000026" useTerm="true" termName="detector type" isRepeatable="false" allowChildren="true" cvIdentifierRef="MS"></CvTerm>
        </CvMappingRule>
        <CvMappingRule id="detector_may" cvElementPath="/mzML/instrumentConfigurationList/instrumentConfiguration/componentList/detector/cvParam/@accession" requirementLevel="MAY" scopePath="/mzML/instrumentConfigurationList/instrumentConfiguration/componentList/detector" cvTermsCombinationLogic="OR">
          <CvTerm termAccession="MS:1000027" useTerm="false" termName="detector acquisition mode" isRepeatable="true" allowChildren="true" cvIdentifierRef="MS"></CvTerm>
          <CvTerm termAccession="MS:1000481" useTerm="false" termName="detector attribute" isRepeatable="true" allowChildren="true" cvIdentifierRef="MS"></CvTerm>
        </CvMappingRule>
        <!-- end of instrument -->

        <!-- software-->
        <CvMappingRule id="software_must" cvElementPath="/mzML/softwareList/software/cvParam/@accession" requirementLevel="MUST" scopePath="/mzML/softwareList/software" cvTermsCombinationLogic="AND">
          <CvTerm termAccession="MS:1000531" useTerm="false" termName="software" isRepeatable="false" allowChildren="true" cvIdentifierRef="MS"></CvTerm>
        </CvMappingRule>

        <!--  data processing -->
        <CvMappingRule id="processingmethod_must" cvElementPath="/mzML/dataProcessingList/dataProcessing/processingMethod/cvParam/@accession" requirementLevel="MUST" scopePath="/mzML/dataProcessingList/dataProcessing/processingMethod" cvTermsCombinationLogic="AND">
          <CvTerm termAccession="MS:1000452" useTerm="false" termName="data transformation" isRepeatable="true" allowChildren="true" cvIdentifierRef="MS"></CvTerm>
        </CvMappingRule>
        <CvMappingRule id="processingmethod_may" cvElementPath="/mzML/dataProcessingList/dataProcessing/processingMethod/cvParam/@accession" requirementLevel="MAY" scopePath="/mzML/dataProcessingList/dataProcessing/processingMethod" cvTermsCombinationLogic="OR">
          <CvTerm termAccession="MS:1000630" useTerm="false" termName="data processing parameter" isRepeatable="true" allowChildren="true" cvIdentifierRef="MS"></CvTerm>
        </CvMappingRule>
    
        <!-- spectrum  -->
        <CvMappingRule id="spectrum_must" cvElementPath="/mzML/run/spectrumList/spectrum/cvParam/@accession" requirementLevel="MUST" scopePath="/mzML/run/spectrumList/spectrum" cvTermsCombinationLogic="AND">
          <CvTerm termAccession="MS:1000559" useTermName="false" useTerm="false" termName="spectrum type" isRepeatable="false" allowChildren="true" cvIdentifierRef="MS"></CvTerm>
          <CvTerm termAccession="MS:1000525" useTerm="true" termName="spectrum representation" isRepeatable="false" allowChildren="true" cvIdentifierRef="MS"></CvTerm>
        </CvMappingRule>
        <CvMappingRule id="spectrum_may" cvElementPath="/mzML/run/spectrumList/spectrum/cvParam/@accession" requirementLevel="MAY" scopePath="/mzML/run/spectrumList/spectrum" cvTermsCombinationLogic="OR">
          <CvTerm termAccession="MS:1000499" useTerm="false" termName="spectrum attribute" isRepeatable="true" allowChildren="true" cvIdentifierRef="MS"></CvTerm>
          <CvTerm termAccession="MS:1003058" useTerm="false" termName="spectrum property" isRepeatable="true" allowChildren="true" cvIdentifierRef="MS"></CvTerm>
          <CvTerm termAccession="MS:1000465" useTerm="false" termName="scan polarity" isRepeatable="false" allowChildren="true" cvIdentifierRef="MS"></CvTerm>
        </CvMappingRule>

        <!-- scan -->
        <CvMappingRule id="scan_must" cvElementPath="/mzML/run/spectrumList/spectrum/scanList/cvParam/@accession" requirementLevel="MUST" scopePath="/mzML/run/spectrumList/spectrum/scanList" cvTermsCombinationLogic="AND">
          <CvTerm termAccession="MS:1000570" useTerm="false" termName="spectra combination" isRepeatable="false" allowChildren="true" cvIdentifierRef="MS"></CvTerm>
        </CvMappingRule>
        <CvMappingRule id="scan_may" cvElementPath="/mzML/run/spectrumList/spectrum/scanList/scan/cvParam/@accession" requirementLevel="MAY" scopePath="/mzML/run/spectrumList/spectrum/scanList/scan" cvTermsCombinationLogic="OR">
          <CvTerm termAccession="MS:1000503" useTerm="false" termName="scan attribute" isRepeatable="true" allowChildren="true" cvIdentifierRef="MS"></CvTerm>
          <CvTerm termAccession="MS:1000018" useTerm="false" termName="scan direction" isRepeatable="false" allowChildren="true" cvIdentifierRef="MS"></CvTerm>
          <CvTerm termAccession="MS:1000019" useTerm="false" termName="scan law" isRepeatable="false" allowChildren="true" cvIdentifierRef="MS"></CvTerm>
        </CvMappingRule>
    
        <!-- scan window -->
        <CvMappingRule id="scanwindow_must" cvElementPath="/mzML/run/spectrumList/spectrum/scanList/scan/scanWindowList/scanWindow/cvParam/@accession" requirementLevel="MUST" scopePath="/mzML/run/spectrumList/spectrum/scanList/scan/scanWindowList/scanWindow" cvTermsCombinationLogic="AND">
          <CvTerm termAccession="MS:1000500" useTerm="true" termName="scan window upper limit" isRepeatable="false" allowChildren="false" cvIdentifierRef="MS"></CvTerm>
          <CvTerm termAccession="MS:1000501" useTerm="true" termName="scan window lower limit" isRepeatable="false" allowChildren="false" cvIdentifierRef="MS"></CvTerm>
        </CvMappingRule>
        <CvMappingRule id="scanwindow_may" cvElementPath="/mzML/run/spectrumList/spectrum/scanList/scan/scanWindowList/scanWindow/cvParam/@accession" requirementLevel="MAY" scopePath="/mzML/run/spectrumList/spectrum/scanList/scan/scanWindowList/scanWindow" cvTermsCombinationLogic="OR">
          <CvTerm termAccession="MS:1000549" useTerm="false" termName="selection window attribute" isRepeatable="true" allowChildren="true" cvIdentifierRef="MS"></CvTerm>
        </CvMappingRule>
        
        <!-- spectrum precursor list -->
        <CvMappingRule id="precursor_selectedion_must" cvElementPath="/mzML/run/spectrumList/spectrum/precursorList/precursor/selectedIonList/selectedIon/cvParam/@accession" requirementLevel="MUST" scopePath="/mzML/run/spectrumList/spectrum/precursorList/precursor/selectedIonList/selectedIon" cvTermsCombinationLogic="AND">
          <CvTerm termAccession="MS:1000455" useTerm="false" termName="ion selection attribute" isRepeatable="true" allowChildren="true" cvIdentifierRef="MS"></CvTerm>
        </CvMappingRule>
        <CvMappingRule id="precursor_activation_must" cvElementPath="/mzML/run/spectrumList/spectrum/precursorList/precursor/activation/cvParam/@accession" requirementLevel="MUST" scopePath="/mzML/run/spectrumList/spectrum/precursorList/precursor/activation" cvTermsCombinationLogic="AND">
          <CvTerm termAccession="MS:1000044" useTerm="true" termName="dissociation method" isRepeatable="true" allowChildren="true" cvIdentifierRef="MS"></CvTerm>
        </CvMappingRule>
        <CvMappingRule id="precursor_activation_may" cvElementPath="/mzML/run/spectrumList/spectrum/precursorList/precursor/activation/cvParam/@accession" requirementLevel="MAY" scopePath="/mzML/run/spectrumList/spectrum/precursorList/precursor/activation" cvTermsCombinationLogic="OR">
          <CvTerm termAccession="MS:1000510" useTerm="false" termName="precursor activation attribute" isRepeatable="true" allowChildren="true" cvIdentifierRef="MS"></CvTerm>
        </CvMappingRule>
        <CvMappingRule id="precursor_isolationwindow_may" cvElementPath="/mzML/run/spectrumList/spectrum/precursorList/precursor/isolationWindow/cvParam/@accession" requirementLevel="MAY" scopePath="/mzML/run/spectrumList/spectrum/precursorList/precursor/isolationWindow" cvTermsCombinationLogic="AND">
          <CvTerm termAccession="MS:1000792" useTerm="false" termName="isolation window attribute" isRepeatable="true" allowChildren="true" cvIdentifierRef="MS"></CvTerm>
        </CvMappingRule>
        
        <!-- spectrum product list-->
        <CvMappingRule id="product_isolationwindow_may" cvElementPath="/mzML/run/spectrumList/spectrum/productList/product/isolationWindow/cvParam/@accession" requirementLevel="MAY" scopePath="/mzML/run/spectrumList/spectrum/productList/product/isolationWindow" cvTermsCombinationLogic="AND">
          <CvTerm termAccession="MS:1000792" useTerm="false" termName="isolation window attribute" isRepeatable="true" allowChildren="true" cvIdentifierRef="MS"></CvTerm>
        </CvMappingRule>
                
        <!-- spectrum binary data array -->
        <CvMappingRule id="spectrum_binarydataarray_must" cvElementPath="/mzML/run/spectrumList/spectrum/binaryDataArrayList/binaryDataArray/cvParam/@accession" requirementLevel="MUST" scopePath="/mzML/run/spectrumList/spectrum/binaryDataArrayList/binaryDataArray" cvTermsCombinationLogic="AND">
          <CvTerm termAccession="MS:1000513" useTerm="false" termName="binary data array" isRepeatable="false" allowChildren="true" cvIdentifierRef="MS"></CvTerm>
          <CvTerm termAccession="MS:1000518" useTerm="false" termName="binary data type" isRepeatable="false" allowChildren="true" cvIdentifierRef="MS"></CvTerm>
          <CvTerm termAccession="MS:1000572" useTerm="false" termName="binary data compression type" isRepeatable="false" allowChildren="true" cvIdentifierRef="MS"></CvTerm>
        </CvMappingRule>

        <!-- chromatogram -->
        <CvMappingRule id="chromatogram_must" cvElementPath="/mzML/run/chromatogramList/chromatogram/cvParam/@accession" requirementLevel="MUST" scopePath="/mzML/run/chromatogramList/chromatogram" cvTermsCombinationLogic="AND">
          <CvTerm termAccession="MS:1000626" useTermName="false" useTerm="false" termName="chromatogram type" isRepeatable="false" allowChildren="true" cvIdentifierRef="MS"></CvTerm>
        </CvMappingRule>
        <CvMappingRule id="chromatogram_may" cvElementPath="/mzML/run/chromatogramList/chromatogram/cvParam/@accession" requirementLevel="MAY" scopePath="/mzML/run/chromatogramList/chromatogram" cvTermsCombinationLogic="OR">
          <CvTerm termAccession="MS:1000808" useTerm="false" termName="chromatogram attribute" isRepeatable="true" allowChildren="true" cvIdentifierRef="MS"></CvTerm>
        </CvMappingRule>

        <!-- chromatogram precursor -->
        <CvMappingRule id="chromatogram_precursor_isolationwindow_may" cvElementPath="/mzML/run/chromatogramList/chromatogram/precursor/isolationWindow/cvParam/@accession" requirementLevel="MAY" scopePath="/mzML/run/spectrumList/spectrum/precursorList/precursor/isolationWindow" cvTermsCombinationLogic="AND">
          <CvTerm termAccession="MS:1000792" useTerm="false" termName="isolation window attribute" isRepeatable="true" allowChildren="true" cvIdentifierRef="MS"></CvTerm>
        </CvMappingRule>
        
        <!-- chromatogram product -->
        <CvMappingRule id="chromatogram_product_isolationwindow_may" cvElementPath="/mzML/run/chromatogramList/chromatogram/product/isolationWindow/cvParam/@accession" requirementLevel="MAY" scopePath="/mzML/run/spectrumList/spectrum/productList/product/isolationWindow" cvTermsCombinationLogic="AND">
          <CvTerm termAccession="MS:1000792" useTerm="false" termName="isolation window attribute" isRepeatable="true" allowChildren="true" cvIdentifierRef="MS"></CvTerm>
        </CvMappingRule>
       
        <!-- chromatogram binary data array -->
        <CvMappingRule id="chromatogram_binarydataarray_must" cvElementPath="/mzML/run/chromatogramList/chromatogram/binaryDataArrayList/binaryDataArray/cvParam/@accession" requirementLevel="MUST" scopePath="/mzML/run/chromatogramList/chromatogram/binaryDataArrayList/binaryDataArray" cvTermsCombinationLogic="AND">
          <CvTerm termAccession="MS:1000513" useTerm="false" termName="binary data array" isRepeatable="false" allowChildren="true" cvIdentifierRef="MS"></CvTerm>
          <CvTerm termAccession="MS:1000518" useTerm="false" termName="binary data type" isRepeatable="false" allowChildren="true" cvIdentifierRef="MS"></CvTerm>
          <CvTerm termAccession="MS:1000572" useTerm="false" termName="binary data compression type" isRepeatable="false" allowChildren="true" cvIdentifierRef="MS"></CvTerm>      
        </CvMappingRule>

    </CvMappingRuleList>
</CvMapping>
>>>>>>> 425df864
<|MERGE_RESOLUTION|>--- conflicted
+++ resolved
@@ -1,192 +1,3 @@
-<<<<<<< HEAD
-<?xml version="1.0" encoding="UTF-8"?>
-<?xml-stylesheet href="https://psidev.svn.sourceforge.net/svnroot/psidev/psi/tools/current/xsl/cv-mapping/CvMappingRules.xsl" type="text/xsl"?>
-<CvMapping xmlns:xsi="http://www.w3.org/2001/XMLSchema-instance" xsi:noNamespaceSchemaLocation="http://www.psidev.info/files/validator/CvMapping.xsd" modelName="mzML.xsd" modelURI="http://psidev.cvs.sourceforge.net/*checkout*/psidev/psi/psi-ms/mzML/schema/mzML1.0.0.xsd" modelVersion="1.0.0">
-
-    <CvReferenceList>
-      <CvReference cvName="PSI-MS" cvIdentifier="MS"/>
-      <CvReference cvName="Brenda" cvIdentifier="BTO"/>
-      <CvReference cvName="GO" cvIdentifier="GO"/>
-      <CvReference cvName="PATO" cvIdentifier="PATO"/>
-      <CvReference cvName="UO" cvIdentifier="UO"/>    
-    </CvReferenceList>
-
-    <CvMappingRuleList>
-
-        <!-- run -->
-        <CvMappingRule id="run_may" cvElementPath="/mzML/run/cvParam/@accession" requirementLevel="MAY"  scopePath="/mzML/run" cvTermsCombinationLogic="OR">
-          <CvTerm termAccession="MS:1000857" useTerm="false" termName="run attribute" isRepeatable="false" allowChildren="true" cvIdentifierRef="MS"></CvTerm>
-        </CvMappingRule> 
-
-        <!-- file content -->
-        <CvMappingRule id="filecontent_must" cvElementPath="/mzML/fileDescription/fileContent/cvParam/@accession" requirementLevel="MUST"  scopePath="/mzML/fileDescription/fileContent" cvTermsCombinationLogic="AND">
-          <CvTerm termAccession="MS:1000524" useTermName="false" useTerm="false" termName="data file content" isRepeatable="true" allowChildren="true" cvIdentifierRef="MS" />
-        </CvMappingRule>
-        <CvMappingRule id="filecontent_may" cvElementPath="/mzML/fileDescription/fileContent/cvParam/@accession" requirementLevel="MAY"  scopePath="/mzML/fileDescription/fileContent" cvTermsCombinationLogic="OR">
-          <CvTerm termAccession="MS:1000525" useTerm="false" termName="spectrum representation" isRepeatable="false" allowChildren="true" cvIdentifierRef="MS"></CvTerm>
-        </CvMappingRule>
-        
-        <!-- contact -->
-        <CvMappingRule id="contact_must" cvElementPath="/mzML/fileDescription/contact/cvParam/@accession" requirementLevel="MUST" scopePath="/mzML/fileDescription/contact" cvTermsCombinationLogic="AND" >
-          <CvTerm termAccession="MS:1000586" useTermName="false" useTerm="true" termName="contact name" isRepeatable="false" allowChildren="false" cvIdentifierRef="MS" />
-          <CvTerm termAccession="MS:1000590" useTermName="false" useTerm="true" termName="contact organization" isRepeatable="false" allowChildren="false" cvIdentifierRef="MS" />
-        </CvMappingRule>
-        <CvMappingRule id="contact_may" cvElementPath="/mzML/fileDescription/contact/cvParam/@accession" requirementLevel="MAY" scopePath="/mzML/fileDescription/contact/cvParam" cvTermsCombinationLogic="OR" >
-          <CvTerm termAccession="MS:1000585" useTermName="false" useTerm="false" termName="contact person attribute" isRepeatable="true" allowChildren="true" cvIdentifierRef="MS" />
-        </CvMappingRule>
-
-        <!-- source file -->
-        <CvMappingRule id="sourcefile_must" cvElementPath="/mzML/fileDescription/sourceFileList/sourceFile/cvParam/@accession" requirementLevel="MUST" scopePath="/mzML/fileDescription/sourceFileList/sourceFile" cvTermsCombinationLogic="AND" >
-          <CvTerm termAccession="MS:1000560" useTermName="false" useTerm="false" termName="mass spectrometer file format" isRepeatable="false" allowChildren="true" cvIdentifierRef="MS" />
-          <CvTerm termAccession="MS:1000561" useTermName="false" useTerm="false" termName="data file checksum type" isRepeatable="true" allowChildren="true" cvIdentifierRef="MS" />
-          <CvTerm termAccession="MS:1000767" useTermName="false" useTerm="false" termName="native spectrum identifier format" isRepeatable="false" allowChildren="true" cvIdentifierRef="MS" />
-        </CvMappingRule>
-
-        <!-- sample -->
-        <CvMappingRule id="sample_may" cvElementPath="/mzML/sampleList/sample/cvParam/@accession" requirementLevel="MAY" scopePath="/mzML/sampleList/sample" cvTermsCombinationLogic="OR">
-          <CvTerm termAccession="MS:1000548" useTerm="false" termName="sample attribute" isRepeatable="true" allowChildren="true" cvIdentifierRef="MS"></CvTerm>
-          <CvTerm termAccession="PATO:0001241" useTerm="false" termName="quality of an object" isRepeatable="true" allowChildren="true" cvIdentifierRef="PATO"></CvTerm>
-          <CvTerm termAccession="GO:0005575" useTerm="false" termName="cellular_component" isRepeatable="true" allowChildren="true" cvIdentifierRef="GO"></CvTerm>
-          <CvTerm termAccession="BTO:0000000" useTerm="false" termName="brenda source tissue ontology" isRepeatable="true" allowChildren="true" cvIdentifierRef="BTO"/>
-        </CvMappingRule>
-
-        <!-- instrument  -->
-        <CvMappingRule id="instrumentconfiguration_must" cvElementPath="/mzML/instrumentConfigurationList/instrumentConfiguration/cvParam/@accession" requirementLevel="MUST" scopePath="/mzML/instrumentConfigurationList/instrument" cvTermsCombinationLogic="AND">
-          <CvTerm termAccession="MS:1000031" useTerm="true" termName="instrument model" isRepeatable="false" allowChildren="true" cvIdentifierRef="MS"></CvTerm>
-        </CvMappingRule>
-        <CvMappingRule id="instrumentconfiguration_may" cvElementPath="/mzML/instrumentConfigurationList/instrumentConfiguration/cvParam/@accession" requirementLevel="MAY" scopePath="/mzML/instrumentConfigurationList/instrument" cvTermsCombinationLogic="OR">
-          <CvTerm termAccession="MS:1000496" useTerm="false" termName="instrument attribute" isRepeatable="true" allowChildren="true" cvIdentifierRef="MS"></CvTerm>
-          <CvTerm termAccession="MS:1000597" useTerm="false" termName="ion optics type" isRepeatable="false" allowChildren="true" cvIdentifierRef="MS"></CvTerm>
-          <CvTerm termAccession="MS:1000487" useTerm="false" termName="ion optics attribute" isRepeatable="true" allowChildren="true" cvIdentifierRef="MS"></CvTerm>
-        </CvMappingRule>
-
-        <!-- source -->
-        <CvMappingRule id="source_must" cvElementPath="/mzML/instrumentConfigurationList/instrumentConfiguration/componentList/source/cvParam/@accession" requirementLevel="MUST" scopePath="/mzML/instrumentConfigurationList/instrumentConfiguration/componentList/source" cvTermsCombinationLogic="AND">
-          <CvTerm termAccession="MS:1000008" useTerm="true" termName="ionization type" isRepeatable="false" allowChildren="true" cvIdentifierRef="MS"></CvTerm>
-        </CvMappingRule>
-        <CvMappingRule id="source_may" cvElementPath="/mzML/instrumentConfigurationList/instrumentConfiguration/componentList/source/cvParam/@accession" requirementLevel="MAY" scopePath="/mzML/instrumentConfigurationList/instrumentConfiguration/componentList/source" cvTermsCombinationLogic="OR">
-          <CvTerm termAccession="MS:1000007" useTerm="false" termName="inlet type" isRepeatable="false" allowChildren="true" cvIdentifierRef="MS"></CvTerm>
-          <CvTerm termAccession="MS:1000482" useTerm="false" termName="source attribute" isRepeatable="true" allowChildren="true" cvIdentifierRef="MS"></CvTerm>
-          <CvTerm termAccession="MS:1000841" useTerm="false" termName="laser attribute" isRepeatable="true" allowChildren="true" cvIdentifierRef="MS"/>
-          <CvTerm termAccession="MS:1000842" useTerm="false" termName="laser type" isRepeatable="false" allowChildren="true" cvIdentifierRef="MS"/>
-          <CvTerm termAccession="MS:1000832" useTerm="false" termName="MALDI matrix application" isRepeatable="true" allowChildren="true" cvIdentifierRef="MS"/>
-          <CvTerm termAccession="MS:1000833" useTerm="false" termName="matrix application type" isRepeatable="false" allowChildren="true" cvIdentifierRef="MS"/>
-        </CvMappingRule>
-        
-        <!-- analyzer  -->
-        <CvMappingRule id="analyzer_must" cvElementPath="/mzML/instrumentConfigurationList/instrumentConfiguration/componentList/analyzer/cvParam/@accession" requirementLevel="MUST" scopePath="/mzML/instrumentConfigurationList/instrumentConfiguration/componentList/analyzer" cvTermsCombinationLogic="AND">
-          <CvTerm termAccession="MS:1000443" useTerm="true" termName="mass analyzer type" isRepeatable="false" allowChildren="true" cvIdentifierRef="MS"></CvTerm>
-        </CvMappingRule>
-        <CvMappingRule id="analyzer_may" cvElementPath="/mzML/instrumentConfigurationList/instrumentConfiguration/componentList/analyzer/cvParam/@accession" requirementLevel="MAY" scopePath="/mzML/instrumentConfigurationList/instrumentConfiguration/componentList/analyzer" cvTermsCombinationLogic="OR">
-          <CvTerm termAccession="MS:1000480" useTerm="false" termName="mass analyzer attribute" isRepeatable="true" allowChildren="true" cvIdentifierRef="MS"></CvTerm>
-        </CvMappingRule>
-        
-        <!-- detector -->
-        <CvMappingRule id="detector_must" cvElementPath="/mzML/instrumentConfigurationList/instrumentConfiguration/componentList/detector/cvParam/@accession" requirementLevel="MUST" scopePath="/mzML/instrumentConfigurationList/instrumentConfiguration/componentList/detector" cvTermsCombinationLogic="AND">
-          <CvTerm termAccession="MS:1000026" useTerm="true" termName="detector type" isRepeatable="false" allowChildren="true" cvIdentifierRef="MS"></CvTerm>
-        </CvMappingRule>
-        <CvMappingRule id="detector_may" cvElementPath="/mzML/instrumentConfigurationList/instrumentConfiguration/componentList/detector/cvParam/@accession" requirementLevel="MAY" scopePath="/mzML/instrumentConfigurationList/instrumentConfiguration/componentList/detector" cvTermsCombinationLogic="OR">
-          <CvTerm termAccession="MS:1000027" useTerm="false" termName="detector acquisition mode" isRepeatable="true" allowChildren="true" cvIdentifierRef="MS"></CvTerm>
-          <CvTerm termAccession="MS:1000481" useTerm="false" termName="detector attribute" isRepeatable="true" allowChildren="true" cvIdentifierRef="MS"></CvTerm>
-        </CvMappingRule>
-        <!-- end of instrument -->
-
-        <!-- software-->
-        <CvMappingRule id="software_must" cvElementPath="/mzML/softwareList/software/cvParam/@accession" requirementLevel="MUST" scopePath="/mzML/softwareList/software" cvTermsCombinationLogic="AND">
-          <CvTerm termAccession="MS:1000531" useTerm="false" termName="software" isRepeatable="false" allowChildren="true" cvIdentifierRef="MS"></CvTerm>
-        </CvMappingRule>
-
-        <!--  data processing -->
-        <CvMappingRule id="processingmethod_must" cvElementPath="/mzML/dataProcessingList/dataProcessing/processingMethod/cvParam/@accession" requirementLevel="MUST" scopePath="/mzML/dataProcessingList/dataProcessing/processingMethod" cvTermsCombinationLogic="AND">
-          <CvTerm termAccession="MS:1000452" useTerm="false" termName="data transformation" isRepeatable="true" allowChildren="true" cvIdentifierRef="MS"></CvTerm>
-        </CvMappingRule>
-        <CvMappingRule id="processingmethod_may" cvElementPath="/mzML/dataProcessingList/dataProcessing/processingMethod/cvParam/@accession" requirementLevel="MAY" scopePath="/mzML/dataProcessingList/dataProcessing/processingMethod" cvTermsCombinationLogic="OR">
-          <CvTerm termAccession="MS:1000630" useTerm="false" termName="data processing parameter" isRepeatable="true" allowChildren="true" cvIdentifierRef="MS"></CvTerm>
-        </CvMappingRule>
-    
-        <!-- spectrum  -->
-        <CvMappingRule id="spectrum_must" cvElementPath="/mzML/run/spectrumList/spectrum/cvParam/@accession" requirementLevel="MUST" scopePath="/mzML/run/spectrumList/spectrum" cvTermsCombinationLogic="AND">
-          <CvTerm termAccession="MS:1000559" useTermName="false" useTerm="false" termName="spectrum type" isRepeatable="false" allowChildren="true" cvIdentifierRef="MS"></CvTerm>
-          <CvTerm termAccession="MS:1000525" useTerm="true" termName="spectrum representation" isRepeatable="false" allowChildren="true" cvIdentifierRef="MS"></CvTerm>
-        </CvMappingRule>
-        <CvMappingRule id="spectrum_may" cvElementPath="/mzML/run/spectrumList/spectrum/cvParam/@accession" requirementLevel="MAY" scopePath="/mzML/run/spectrumList/spectrum" cvTermsCombinationLogic="OR">
-          <CvTerm termAccession="MS:1000499" useTerm="false" termName="spectrum attribute" isRepeatable="true" allowChildren="true" cvIdentifierRef="MS"></CvTerm>
-          <CvTerm termAccession="MS:1000465" useTerm="false" termName="scan polarity" isRepeatable="false" allowChildren="true" cvIdentifierRef="MS"></CvTerm>
-        </CvMappingRule>
-
-        <!-- scan -->
-        <CvMappingRule id="scan_must" cvElementPath="/mzML/run/spectrumList/spectrum/scanList/cvParam/@accession" requirementLevel="MUST" scopePath="/mzML/run/spectrumList/spectrum/scanList" cvTermsCombinationLogic="AND">
-          <CvTerm termAccession="MS:1000570" useTerm="false" termName="spectra combination" isRepeatable="false" allowChildren="true" cvIdentifierRef="MS"></CvTerm>
-        </CvMappingRule>
-        <CvMappingRule id="scan_may" cvElementPath="/mzML/run/spectrumList/spectrum/scanList/scan/cvParam/@accession" requirementLevel="MAY" scopePath="/mzML/run/spectrumList/spectrum/scanList/scan" cvTermsCombinationLogic="OR">
-          <CvTerm termAccession="MS:1000503" useTerm="false" termName="scan attribute" isRepeatable="true" allowChildren="true" cvIdentifierRef="MS"></CvTerm>
-          <CvTerm termAccession="MS:1000018" useTerm="false" termName="scan direction" isRepeatable="false" allowChildren="true" cvIdentifierRef="MS"></CvTerm>
-          <CvTerm termAccession="MS:1000019" useTerm="false" termName="scan law" isRepeatable="false" allowChildren="true" cvIdentifierRef="MS"></CvTerm>
-        </CvMappingRule>
-    
-        <!-- scan window -->
-        <CvMappingRule id="scanwindow_must" cvElementPath="/mzML/run/spectrumList/spectrum/scanList/scan/scanWindowList/scanWindow/cvParam/@accession" requirementLevel="MUST" scopePath="/mzML/run/spectrumList/spectrum/scanList/scan/scanWindowList/scanWindow" cvTermsCombinationLogic="AND">
-          <CvTerm termAccession="MS:1000500" useTerm="true" termName="scan window upper limit" isRepeatable="false" allowChildren="false" cvIdentifierRef="MS"></CvTerm>
-          <CvTerm termAccession="MS:1000501" useTerm="true" termName="scan window lower limit" isRepeatable="false" allowChildren="false" cvIdentifierRef="MS"></CvTerm>
-        </CvMappingRule>
-        <CvMappingRule id="scanwindow_may" cvElementPath="/mzML/run/spectrumList/spectrum/scanList/scan/scanWindowList/scanWindow/cvParam/@accession" requirementLevel="MAY" scopePath="/mzML/run/spectrumList/spectrum/scanList/scan/scanWindowList/scanWindow" cvTermsCombinationLogic="OR">
-          <CvTerm termAccession="MS:1000549" useTerm="false" termName="selection window attribute" isRepeatable="true" allowChildren="true" cvIdentifierRef="MS"></CvTerm>
-        </CvMappingRule>
-        
-        <!-- spectrum precursor list -->
-        <CvMappingRule id="precursor_selectedion_must" cvElementPath="/mzML/run/spectrumList/spectrum/precursorList/precursor/selectedIonList/selectedIon/cvParam/@accession" requirementLevel="MUST" scopePath="/mzML/run/spectrumList/spectrum/precursorList/precursor/selectedIonList/selectedIon" cvTermsCombinationLogic="AND">
-          <CvTerm termAccession="MS:1000455" useTerm="false" termName="ion selection attribute" isRepeatable="true" allowChildren="true" cvIdentifierRef="MS"></CvTerm>
-        </CvMappingRule>
-        <CvMappingRule id="precursor_activation_must" cvElementPath="/mzML/run/spectrumList/spectrum/precursorList/precursor/activation/cvParam/@accession" requirementLevel="MUST" scopePath="/mzML/run/spectrumList/spectrum/precursorList/precursor/activation" cvTermsCombinationLogic="AND">
-          <CvTerm termAccession="MS:1000044" useTerm="true" termName="dissociation method" isRepeatable="true" allowChildren="true" cvIdentifierRef="MS"></CvTerm>
-        </CvMappingRule>
-        <CvMappingRule id="precursor_activation_may" cvElementPath="/mzML/run/spectrumList/spectrum/precursorList/precursor/activation/cvParam/@accession" requirementLevel="MAY" scopePath="/mzML/run/spectrumList/spectrum/precursorList/precursor/activation" cvTermsCombinationLogic="OR">
-          <CvTerm termAccession="MS:1000510" useTerm="false" termName="precursor activation attribute" isRepeatable="true" allowChildren="true" cvIdentifierRef="MS"></CvTerm>
-        </CvMappingRule>
-        <CvMappingRule id="precursor_isolationwindow_may" cvElementPath="/mzML/run/spectrumList/spectrum/precursorList/precursor/isolationWindow/cvParam/@accession" requirementLevel="MAY" scopePath="/mzML/run/spectrumList/spectrum/precursorList/precursor/isolationWindow" cvTermsCombinationLogic="AND">
-          <CvTerm termAccession="MS:1000792" useTerm="false" termName="isolation window attribute" isRepeatable="true" allowChildren="true" cvIdentifierRef="MS"></CvTerm>
-        </CvMappingRule>
-        
-        <!-- spectrum product list-->
-        <CvMappingRule id="product_isolationwindow_may" cvElementPath="/mzML/run/spectrumList/spectrum/productList/product/isolationWindow/cvParam/@accession" requirementLevel="MAY" scopePath="/mzML/run/spectrumList/spectrum/productList/product/isolationWindow" cvTermsCombinationLogic="AND">
-          <CvTerm termAccession="MS:1000792" useTerm="false" termName="isolation window attribute" isRepeatable="true" allowChildren="true" cvIdentifierRef="MS"></CvTerm>
-        </CvMappingRule>
-                
-        <!-- spectrum binary data array -->
-        <CvMappingRule id="spectrum_binarydataarray_must" cvElementPath="/mzML/run/spectrumList/spectrum/binaryDataArrayList/binaryDataArray/cvParam/@accession" requirementLevel="MUST" scopePath="/mzML/run/spectrumList/spectrum/binaryDataArrayList/binaryDataArray" cvTermsCombinationLogic="AND">
-          <CvTerm termAccession="MS:1000513" useTerm="false" termName="binary data array" isRepeatable="false" allowChildren="true" cvIdentifierRef="MS"></CvTerm>
-          <CvTerm termAccession="MS:1000518" useTerm="false" termName="binary data type" isRepeatable="false" allowChildren="true" cvIdentifierRef="MS"></CvTerm>
-          <CvTerm termAccession="MS:1000572" useTerm="false" termName="binary data compression type" isRepeatable="false" allowChildren="true" cvIdentifierRef="MS"></CvTerm>
-        </CvMappingRule>
-
-        <!-- chromatogram -->
-        <CvMappingRule id="chromatogram_must" cvElementPath="/mzML/run/chromatogramList/chromatogram/cvParam/@accession" requirementLevel="MUST" scopePath="/mzML/run/chromatogramList/chromatogram" cvTermsCombinationLogic="AND">
-          <CvTerm termAccession="MS:1000626" useTermName="false" useTerm="false" termName="chromatogram type" isRepeatable="false" allowChildren="true" cvIdentifierRef="MS"></CvTerm>
-        </CvMappingRule>
-        <CvMappingRule id="chromatogram_may" cvElementPath="/mzML/run/chromatogramList/chromatogram/cvParam/@accession" requirementLevel="MAY" scopePath="/mzML/run/chromatogramList/chromatogram" cvTermsCombinationLogic="OR">
-          <CvTerm termAccession="MS:1000808" useTerm="false" termName="chromatogram attribute" isRepeatable="true" allowChildren="true" cvIdentifierRef="MS"></CvTerm>
-        </CvMappingRule>
-
-        <!-- chromatogram precursor -->
-        <CvMappingRule id="chromatogram_precursor_isolationwindow_may" cvElementPath="/mzML/run/chromatogramList/chromatogram/precursor/isolationWindow/cvParam/@accession" requirementLevel="MAY" scopePath="/mzML/run/spectrumList/spectrum/precursorList/precursor/isolationWindow" cvTermsCombinationLogic="AND">
-          <CvTerm termAccession="MS:1000792" useTerm="false" termName="isolation window attribute" isRepeatable="true" allowChildren="true" cvIdentifierRef="MS"></CvTerm>
-        </CvMappingRule>
-        
-        <!-- chromatogram product -->
-        <CvMappingRule id="chromatogram_product_isolationwindow_may" cvElementPath="/mzML/run/chromatogramList/chromatogram/product/isolationWindow/cvParam/@accession" requirementLevel="MAY" scopePath="/mzML/run/spectrumList/spectrum/productList/product/isolationWindow" cvTermsCombinationLogic="AND">
-          <CvTerm termAccession="MS:1000792" useTerm="false" termName="isolation window attribute" isRepeatable="true" allowChildren="true" cvIdentifierRef="MS"></CvTerm>
-        </CvMappingRule>
-       
-        <!-- chromatogram binary data array -->
-        <CvMappingRule id="chromatogram_binarydataarray_must" cvElementPath="/mzML/run/chromatogramList/chromatogram/binaryDataArrayList/binaryDataArray/cvParam/@accession" requirementLevel="MUST" scopePath="/mzML/run/chromatogramList/chromatogram/binaryDataArrayList/binaryDataArray" cvTermsCombinationLogic="AND">
-          <CvTerm termAccession="MS:1000513" useTerm="false" termName="binary data array" isRepeatable="false" allowChildren="true" cvIdentifierRef="MS"></CvTerm>
-          <CvTerm termAccession="MS:1000518" useTerm="false" termName="binary data type" isRepeatable="false" allowChildren="true" cvIdentifierRef="MS"></CvTerm>
-          <CvTerm termAccession="MS:1000572" useTerm="false" termName="binary data compression type" isRepeatable="false" allowChildren="true" cvIdentifierRef="MS"></CvTerm>      
-        </CvMappingRule>
-
-    </CvMappingRuleList>
-</CvMapping>
-=======
 <?xml version="1.0" encoding="UTF-8"?>
 <?xml-stylesheet href="https://psidev.svn.sourceforge.net/svnroot/psidev/psi/tools/current/xsl/cv-mapping/CvMappingRules.xsl" type="text/xsl"?>
 <CvMapping xmlns:xsi="http://www.w3.org/2001/XMLSchema-instance" xsi:noNamespaceSchemaLocation="http://www.psidev.info/files/validator/CvMapping.xsd" modelName="mzML.xsd" modelURI="http://psidev.cvs.sourceforge.net/*checkout*/psidev/psi/psi-ms/mzML/schema/mzML1.0.0.xsd" modelVersion="1.0.0">
@@ -374,5 +185,4 @@
         </CvMappingRule>
 
     </CvMappingRuleList>
-</CvMapping>
->>>>>>> 425df864
+</CvMapping>