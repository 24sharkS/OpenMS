--- conflicted
+++ resolved
@@ -166,7 +166,7 @@
     Size peptide_retention_time_window_index = 0;
     Size peptide_charge_index = 0;
     Size peptide_mass_to_charge_index = 0;
-    Size peptide_uri_index = 0;
+    // Size peptide_uri_index = 0;
     Size peptide_spectra_ref_index = 0;
     map<Size, Size> peptide_abundance_assay_indices;
     map<Size, Size> peptide_abundance_study_variable_to_column_indices;
@@ -188,7 +188,7 @@
     Size psm_charge_index = 0;
     Size psm_exp_mass_to_charge_index = 0;
     Size psm_calc_mass_to_charge_index = 0;
-    Size psm_uri_index = 0;
+    // Size psm_uri_index = 0;
     Size psm_spectra_ref_index = 0;
     Size psm_pre_index = 0;
     Size psm_post_index = 0;
@@ -845,144 +845,10 @@
           cout << "Error: mandatory protein species column missing" << endl;
         }
 
-<<<<<<< HEAD
         if (protein_database_index == 0)
         {
           cout << "Error: mandatory protein database column missing" << endl;
         }
-=======
-void MzTabFile::load(const String& filename, MzTab& mz_tab)
-{
-  TextFile tf(filename, true);
-
-  MzTabMetaData mz_tab_metadata;
-  MzTabProteinSectionRows mz_tab_protein_section_data;
-  MzTabPeptideSectionRows mz_tab_peptide_section_data;
-  MzTabPSMSectionRows mz_tab_psm_section_data;
-  MzTabSmallMoleculeSectionRows mz_tab_small_molecule_section_data;
-  map<Size, String> comment_rows;
-  vector<Size> empty_rows;
-
-  map<String, Size> protein_custom_opt_columns;  // map column name to original column index
-  map<String, Size> peptide_custom_opt_columns;
-  map<String, Size> psm_custom_opt_columns;
-  map<String, Size> smallmolecule_custom_opt_columns;
-
-  Size count_study_variable_assay_refs = 0;
-  Size count_study_variable_description = 0;
-  Size count_ms_run_location = 0;
-
-  //  protein section column information
-  Size protein_accession_index = 0;
-  Size protein_description_index = 0;
-  Size protein_taxid_index = 0;
-  Size protein_species_index = 0;
-  Size protein_database_index = 0;
-  Size protein_database_version_index = 0;
-  Size protein_search_engine_index = 0;
-  map<Size, Size> protein_best_search_engine_score_to_column_index;  // score number to column index
-  map<Size, std::pair<Size, Size> > protein_column_index_to_score_runs_pair;   // map column of the protein section to a search_engine_score[index1]_ms_run[index] index pair
-  Size protein_reliability_index = 0;
-  map<Size, Size> protein_num_psms_ms_run_indices;
-  map<Size, Size> protein_num_peptides_distinct_ms_run_indices;
-  map<Size, Size> protein_num_peptides_unique_ms_run_indices;
-  Size protein_ambiguity_members_index = 0;
-  Size protein_modifications_index = 0;
-  Size protein_uri_index = 0;
-  Size protein_go_terms_index = 0;
-  Size protein_coverage_index = 0;
-  map<Size, Size> protein_abundance_assay_indices;
-  map<Size, Size> protein_abundance_study_variable_to_column_indices;
-  map<Size, Size> protein_abundance_stdev_study_variable_to_column_indices;
-  map<Size, Size> protein_abundance_std_error_study_variable_to_column_indices;
-
-  //  peptide section column information
-  Size peptide_sequence_index = 0;
-  Size peptide_accession_index = 0;
-  Size peptide_unique_index = 0;
-  Size peptide_database_index = 0;
-  Size peptide_database_version_index = 0;
-  Size peptide_search_engine_index = 0;
-  map<Size, Size> peptide_best_search_engine_score_to_column_index;
-  map<Size, std::pair<Size, Size> > peptide_column_index_to_score_runs_pair; // map column of the peptide section to a search_engine_score[index1]_ms_run[index] index pair
-  Size peptide_reliability_index = 0;
-  Size peptide_modifications_index = 0;
-  Size peptide_retention_time_index = 0;
-  Size peptide_retention_time_window_index = 0;
-  Size peptide_charge_index = 0;
-  Size peptide_mass_to_charge_index = 0;
-  // Size peptide_uri_index = 0;
-  Size peptide_spectra_ref_index = 0;
-  map<Size, Size> peptide_abundance_assay_indices;
-  map<Size, Size> peptide_abundance_study_variable_to_column_indices;
-  map<Size, Size> peptide_abundance_study_variable_stdev_to_column_indices;
-  map<Size, Size> peptide_abundance_study_variable_std_error_to_column_indices;
-
-  // psm section column information
-  Size psm_sequence_index = 0;
-  Size psm_psm_id_index = 0;
-  Size psm_accession_index = 0;
-  Size psm_unique_index = 0;
-  Size psm_database_index = 0;
-  Size psm_database_version_index = 0;
-  Size psm_search_engine_index = 0;
-  map<Size, Size> psm_search_engine_score_to_column_index;
-  Size psm_reliability_index = 0;
-  Size psm_modifications_index = 0;
-  Size psm_retention_time_index = 0;
-  Size psm_charge_index = 0;
-  Size psm_exp_mass_to_charge_index = 0;
-  Size psm_calc_mass_to_charge_index = 0;
-  // Size psm_uri_index = 0;
-  Size psm_spectra_ref_index = 0;
-  Size psm_pre_index = 0;
-  Size psm_post_index = 0;
-  Size psm_start_index = 0;
-  Size psm_end_index = 0;
-
-  // small molecule column information
-  Size smallmolecule_identifier_index = 0;
-  Size smallmolecule_chemical_formula_index = 0;
-  Size smallmolecule_smiles_index = 0;
-  Size smallmolecule_inchi_key_index = 0;
-  Size smallmolecule_description_index = 0;
-  Size smallmolecule_exp_mass_to_charge_index = 0;
-  Size smallmolecule_calc_mass_to_charge_index = 0;
-  Size smallmolecule_charge_index = 0;
-  Size smallmolecule_retention_time_index = 0;
-  Size smallmolecule_taxid_index = 0;
-  Size smallmolecule_species_index = 0;
-  Size smallmolecule_database_index = 0;
-  Size smallmolecule_database_version_index = 0;
-  Size smallmolecule_reliability_index = 0;
-  Size smallmolecule_uri_index = 0;
-  Size smallmolecule_spectra_ref_index = 0;
-  Size smallmolecule_search_engine_index = 0;
-  map<Size, Size> smallmolecule_best_search_engine_score_to_column_index;
-  map<Size, std::pair<Size, Size> > smallmolecule_column_index_to_score_runs_pair; // map column of the small molecule section to a search_engine_score[index1]_ms_run[index] index pair
-  Size smallmolecule_modifications_index = 0;
-  map<Size, Size> smallmolecule_abundance_assay_indices;
-  map<Size, Size> smallmolecule_abundance_study_variable_indices;
-  map<Size, Size> smallmolecule_abundance_stdev_study_variable_indices;
-  map<Size, Size> smallmolecule_abundance_std_error_study_variable_indices;
-
-  // potentially mandatory meta values (depending on mzTab type, mode and sections that are present)
-  set<String> mandatory_meta_values;
-
-  // mzTab sections present in the file. Influences mandatoryness of meta-values.
-  set<String> sections_present;
-
-  Size count_protein_search_engine_score = 0;
-  Size count_peptide_search_engine_score = 0;
-  Size count_psm_search_engine_score = 0;
-  Size count_smallmolecule_search_engine_score = 0;
-
-  Size line_number = 0;
-  for (TextFile::ConstIterator sit = tf.begin(); sit != tf.end(); ++sit, ++line_number)
-  {
-    //  std::cout << *sit << std::endl;
-    String s = *sit;
->>>>>>> 28bb4f23
 
         if (protein_database_version_index == 0)
         {
@@ -1287,10 +1153,10 @@
         row.charge.fromCellString(cells[peptide_charge_index]);
         row.mass_to_charge.fromCellString(cells[peptide_mass_to_charge_index]);
 
-        if (peptide_uri_index != 0)
-        {
-          row.uri.fromCellString(cells[peptide_uri_index]);
-        }
+        // if (peptide_uri_index != 0) // always false
+        // {
+        //   row.uri.fromCellString(cells[peptide_uri_index]);
+        // }
 
         row.spectra_ref.fromCellString(cells[peptide_spectra_ref_index]);
 
@@ -1450,10 +1316,10 @@
         row.exp_mass_to_charge.fromCellString(cells[psm_exp_mass_to_charge_index]);
         row.calc_mass_to_charge.fromCellString(cells[psm_calc_mass_to_charge_index]);
 
-        if (psm_uri_index != 0)
-        {
-          row.uri.fromCellString(cells[psm_uri_index]);
-        }
+        // if (psm_uri_index != 0) // always false
+        // {
+        //   row.uri.fromCellString(cells[psm_uri_index]);
+        // }
 
         row.spectra_ref.fromCellString(cells[psm_spectra_ref_index]);
         row.pre.fromCellString(cells[psm_pre_index]);
@@ -1895,20 +1761,12 @@
       sl.push_back(s);
     }
 
-<<<<<<< HEAD
     // protein-quantification_unit
     if (!md.protein_quantification_unit.isNull())
     {
       String s = "MTD\tprotein-quantification_unit\t" + md.protein_quantification_unit.toCellString();
       sl.push_back(s);
     }
-=======
-      // always false
-      // if (peptide_uri_index != 0)
-      // {
-      //   row.uri.fromCellString(cells[peptide_uri_index]);
-      // }
->>>>>>> 28bb4f23
 
     // peptide-quantification_unit
     if (!md.peptide_quantification_unit.isNull())
@@ -1974,25 +1832,11 @@
         sl.push_back(s);
       }
 
-<<<<<<< HEAD
       for (map<Size, MzTabParameter>::const_iterator sit = it->second.cell_type.begin(); sit != it->second.cell_type.end(); ++sit)
       {
         String s = "MTD\tsample[" + String(it->first) + "]-cell_type[" + String(sit->first) + "]\t" + sit->second.toCellString();
         sl.push_back(s);
       }
-=======
-      row.modifications.fromCellString(cells[psm_modifications_index]);
-      row.retention_time.fromCellString(cells[psm_retention_time_index]);
-      row.charge.fromCellString(cells[psm_charge_index]);
-      row.exp_mass_to_charge.fromCellString(cells[psm_exp_mass_to_charge_index]);
-      row.calc_mass_to_charge.fromCellString(cells[psm_calc_mass_to_charge_index]);
-
-      // always false
-      // if (psm_uri_index != 0)
-      // {
-      //   row.uri.fromCellString(cells[psm_uri_index]);
-      // }
->>>>>>> 28bb4f23
 
       for (map<Size, MzTabParameter>::const_iterator sit = it->second.disease.begin(); sit != it->second.disease.end(); ++sit)
       {
