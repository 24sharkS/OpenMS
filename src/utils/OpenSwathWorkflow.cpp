// --------------------------------------------------------------------------
//                   OpenMS -- Open-Source Mass Spectrometry
// --------------------------------------------------------------------------
// Copyright The OpenMS Team -- Eberhard Karls University Tuebingen,
// ETH Zurich, and Freie Universitaet Berlin 2002-2017.
//
// This software is released under a three-clause BSD license:
//  * Redistributions of source code must retain the above copyright
//    notice, this list of conditions and the following disclaimer.
//  * Redistributions in binary form must reproduce the above copyright
//    notice, this list of conditions and the following disclaimer in the
//    documentation and/or other materials provided with the distribution.
//  * Neither the name of any author or any participating institution
//    may be used to endorse or promote products derived from this software
//    without specific prior written permission.
// For a full list of authors, refer to the file AUTHORS.
// --------------------------------------------------------------------------
// THIS SOFTWARE IS PROVIDED BY THE COPYRIGHT HOLDERS AND CONTRIBUTORS "AS IS"
// AND ANY EXPRESS OR IMPLIED WARRANTIES, INCLUDING, BUT NOT LIMITED TO, THE
// IMPLIED WARRANTIES OF MERCHANTABILITY AND FITNESS FOR A PARTICULAR PURPOSE
// ARE DISCLAIMED. IN NO EVENT SHALL ANY OF THE AUTHORS OR THE CONTRIBUTING
// INSTITUTIONS BE LIABLE FOR ANY DIRECT, INDIRECT, INCIDENTAL, SPECIAL,
// EXEMPLARY, OR CONSEQUENTIAL DAMAGES (INCLUDING, BUT NOT LIMITED TO,
// PROCUREMENT OF SUBSTITUTE GOODS OR SERVICES; LOSS OF USE, DATA, OR PROFITS;
// OR BUSINESS INTERRUPTION) HOWEVER CAUSED AND ON ANY THEORY OF LIABILITY,
// WHETHER IN CONTRACT, STRICT LIABILITY, OR TORT (INCLUDING NEGLIGENCE OR
// OTHERWISE) ARISING IN ANY WAY OUT OF THE USE OF THIS SOFTWARE, EVEN IF
// ADVISED OF THE POSSIBILITY OF SUCH DAMAGE.
//
// --------------------------------------------------------------------------
// $Maintainer: Hannes Roest $
// $Authors: Hannes Roest $
// --------------------------------------------------------------------------

// Consumers
#include <OpenMS/FORMAT/DATAACCESS/MSDataWritingConsumer.h>
#include <OpenMS/FORMAT/DATAACCESS/MSDataSqlConsumer.h>

// Files
#include <OpenMS/FORMAT/FileHandler.h>
#include <OpenMS/FORMAT/FileTypes.h>
#include <OpenMS/FORMAT/TraMLFile.h>
#include <OpenMS/FORMAT/MzMLFile.h>
#include <OpenMS/FORMAT/FeatureXMLFile.h>
#include <OpenMS/FORMAT/TransformationXMLFile.h>
#include <OpenMS/FORMAT/SwathFile.h>
#include <OpenMS/ANALYSIS/OPENSWATH/SwathWindowLoader.h>
#include <OpenMS/ANALYSIS/OPENSWATH/TransitionTSVReader.h>
#include <OpenMS/ANALYSIS/OPENSWATH/TransitionPQPReader.h>
#include <OpenMS/ANALYSIS/OPENSWATH/OpenSwathTSVWriter.h>
#include <OpenMS/ANALYSIS/OPENSWATH/OpenSwathOSWWriter.h>

// Kernel and implementations
#include <OpenMS/KERNEL/MSExperiment.h>
#include <OpenMS/ANALYSIS/OPENSWATH/DATAACCESS/SpectrumAccessOpenMS.h>
#include <OpenMS/ANALYSIS/OPENSWATH/DATAACCESS/SpectrumAccessTransforming.h>
#include <OpenMS/ANALYSIS/OPENSWATH/DATAACCESS/SpectrumAccessOpenMSInMemory.h>
#include <OpenMS/ANALYSIS/OPENSWATH/OPENSWATHALGO/DATAACCESS/SwathMap.h>

// Helpers
#include <OpenMS/ANALYSIS/OPENSWATH/OpenSwathHelper.h>
#include <OpenMS/ANALYSIS/OPENSWATH/DATAACCESS/DataAccessHelper.h>
#include <OpenMS/ANALYSIS/OPENSWATH/DATAACCESS/SimpleOpenMSSpectraAccessFactory.h>

// Algorithms
#include <OpenMS/ANALYSIS/OPENSWATH/MRMRTNormalizer.h>
#include <OpenMS/ANALYSIS/OPENSWATH/ChromatogramExtractor.h>
#include <OpenMS/ANALYSIS/OPENSWATH/MRMFeatureFinderScoring.h>
#include <OpenMS/ANALYSIS/OPENSWATH/MRMTransitionGroupPicker.h>
#include <OpenMS/ANALYSIS/OPENSWATH/SwathMapMassCorrection.h>

#include <OpenMS/ANALYSIS/OPENSWATH/OpenSwathWorkflow.h>

#include <assert.h>
#include <limits>

// #define OPENSWATH_WORKFLOW_DEBUG

using namespace OpenMS;

static bool SortPairDoubleByFirst(const std::pair<double,double> & left, const std::pair<double,double> & right)
{
  return left.first < right.first;
}

// OpenMS base classes
#include <OpenMS/APPLICATIONS/TOPPBase.h>
#include <OpenMS/CONCEPT/ProgressLogger.h>

//-------------------------------------------------------------
//Doxygen docu
//-------------------------------------------------------------

/**
  @page UTILS_OpenSwathWorkflow OpenSwathWorkflow

  @brief Complete workflow to run OpenSWATH

  This implements the OpenSwath workflow as described in Rost and Rosenberger
  et al. (Nature Biotechnology, 2014) and provides a complete, integrated
  analysis tool without the need to run multiple tools consecutively.

  It executes the following steps in order:

  <ul>
    <li>Reading of input files, which can be provided as one single mzML or multiple "split" mzMLs (one per SWATH)</li>
    <li>Computing the retention time transformation using RT-normalization peptides</li>
    <li>Reading of the transition list</li>
    <li>Extracting the specified transitions</li>
    <li>Scoring the peak groups in the extracted ion chromatograms (XIC)</li>
    <li>Reporting the peak groups and the chromatograms</li>
  </ul>

  See below or have a look at the INI file (via "OpenSwathWorkflow -write_ini myini.ini") for available parameters and more functionality.

  <h3>Input: SWATH maps and transition list </h3>
  SWATH maps can be provided as mzML files, either as single file directly from
  the machine (this assumes that the SWATH method has 1 MS1 and then n MS2
  spectra which are ordered the same way for each cycle). E.g. a valid method
  would be MS1, MS2 [400-425], MS2 [425-450], MS1, MS2 [400-425], MS2 [425-450]
  while an invalid method would be MS1, MS2 [400-425], MS2 [425-450], MS1, MS2
  [425-450], MS2 [400-425] where MS2 [xx-yy] indicates an MS2 scan with an
  isolation window starting at xx and ending at yy. OpenSwathWorkflow will try
  to read the SWATH windows from the data, if this is not possible please
  provide a tab-separated list with the correct windows using the
  -swath_windows_file parameter (this is recommended). Note that the software
  expects extraction windows (e.g. which peptides to extract from
  which window) which cannot have overlaps, otherwise peptides will be
  extracted from two different windwos.

  Alternatively, a set of split files (n+1 mzML files) can be provided, each
  containing one SWATH map (or MS1 map).

  Since the file size can become rather large, it is recommended to not load the
  whole file into memory but rather cache it somewhere on the disk using a
  fast-access data format. This can be specified using the -readOptions cache
  parameter (this is recommended!).

  <h3>Parameters</h3>
  The current parameters are optimized for 2 hour gradients on SCIEX 5600 /
  6600 TripleTOF instruments with a peak width of around 30 seconds using iRT
  peptides.  If your chromatography differs, please consider adjusting
  -Scoring:TransitionGroupPicker:min_peak_width  to allow for smaller or larger
  peaks and adjust the -rt_extraction_window to use a different extraction
  window for the retention time. In m/z domain, it consider adjusting
  -mz_extraction_window to your instrument resolution, which can be in Th or
  ppm (using -ppm).

  Furthermore, if you wish to use MS1 information, use the -use_ms1_traces flag
  and provide an MS1 map in addition to the SWATH data.

  If you encounter issues with peak picking, try to disable peak filtering by
  setting -Scoring:TransitionGroupPicker:compute_peak_quality false which will
  disable the filtering of peaks by chromatographic quality. Furthermore, you
  can adjust the smoothing parameters for the peak picking, by adjusting
  -Scoring:TransitionGroupPicker:PeakPickerMRM:sgolay_frame_length or using a
  Gaussian smoothing based on your estimated peak width. Adjusting the signal
  to noise threshold will make the peaks wider or smaller.

  <h3>Output: Feature list and chromatograms </h3>
  The output of the OpenSwathWorkflow is a feature list, either as FeatureXML
  or as tsv (use -out_features or -out_tsv) while the latter is more memory
  friendly. If you analyze large dataset, it is recommended to only use
  -out_tsv and not -out_features. For downstream analysis (e.g. using mProphet or pyProphet)
  also the -out_tsv format is recommended.

  The feature list generated by -out_tsv is a tab-separated file. It can be
  used directly as input to the mProphet or pyProphet (a Python
  re-implementation of mProphet) software tool, see Reiter et al (2011, Nature
  Methods).

  In addition, the extracted chromatograms can be written out using the
  -out_chrom parameter.

  <h4> Feature list output format </h4>

  The tab-separated feature output contains the following information:

<CENTER>
  <table>
    <tr>
      <td ALIGN = "left" BGCOLOR="#EBEBEB"> Header row </td>
      <td ALIGN = "left" BGCOLOR="#EBEBEB"> Format </td>
      <td ALIGN = "left" BGCOLOR="#EBEBEB"> Description </td>
    </tr>
    <tr>
      <td VALIGN="middle" ALIGN = "left" ROWSPAN=1> transition_group_id </td>
      <td VALIGN="middle" ALIGN = "left" ROWSPAN=1> String </td>
      <td VALIGN="middle" ALIGN = "left" ROWSPAN=1> A unique id for the transition group (all chromatographic traces that are analyzed together)</td>
    </tr>

    <tr>
      <td VALIGN="middle" ALIGN = "left" ROWSPAN=1> peptide_group_label </td>
      <td VALIGN="middle" ALIGN = "left" ROWSPAN=1> String </td>
      <td VALIGN="middle" ALIGN = "left" ROWSPAN=1> A unique id for the peptide group (will be the same for each charge state and heavy/light status) </td>
    </tr>

    <tr>
      <td VALIGN="middle" ALIGN = "left" ROWSPAN=1> run_id </td>
      <td VALIGN="middle" ALIGN = "left" ROWSPAN=1> String </td>
      <td VALIGN="middle" ALIGN = "left" ROWSPAN=1> An identifier for the run (currently always 0)</td>
    </tr>

    <tr>
      <td VALIGN="middle" ALIGN = "left" ROWSPAN=1> filename </td>
      <td VALIGN="middle" ALIGN = "left" ROWSPAN=1> String </td>
      <td VALIGN="middle" ALIGN = "left" ROWSPAN=1> The input filename </td>
    </tr>

    <tr>
      <td VALIGN="middle" ALIGN = "left" ROWSPAN=1> RT </td>
      <td VALIGN="middle" ALIGN = "left" ROWSPAN=1> Float </td>
      <td VALIGN="middle" ALIGN = "left" ROWSPAN=1> Peak group retention time </td>
    </tr>

    <tr>
      <td VALIGN="middle" ALIGN = "left" ROWSPAN=1> id </td>
      <td VALIGN="middle" ALIGN = "left" ROWSPAN=1> String </td>
      <td VALIGN="middle" ALIGN = "left" ROWSPAN=1> A unique identifier for the peak group</td>
    </tr>

    <tr>
      <td VALIGN="middle" ALIGN = "left" ROWSPAN=1> Sequence </td>
      <td VALIGN="middle" ALIGN = "left" ROWSPAN=1> String </td>
      <td VALIGN="middle" ALIGN = "left" ROWSPAN=1> Peptide sequence (no modifications) </td>
    </tr>

    <tr>
      <td VALIGN="middle" ALIGN = "left" ROWSPAN=1> FullPeptideName </td>
      <td VALIGN="middle" ALIGN = "left" ROWSPAN=1> String </td>
      <td VALIGN="middle" ALIGN = "left" ROWSPAN=1> Full peptide sequence including modifications in Unimod format</td>
    </tr>

    <tr>
      <td VALIGN="middle" ALIGN = "left" ROWSPAN=1> Charge </td>
      <td VALIGN="middle" ALIGN = "left" ROWSPAN=1> Int </td>
      <td VALIGN="middle" ALIGN = "left" ROWSPAN=1> Assumed charge state</td>
    </tr>

    <tr>
      <td VALIGN="middle" ALIGN = "left" ROWSPAN=1> m/z </td>
      <td VALIGN="middle" ALIGN = "left" ROWSPAN=1> Float </td>
      <td VALIGN="middle" ALIGN = "left" ROWSPAN=1> Precursor m/z</td>
    </tr>

    <tr>
      <td VALIGN="middle" ALIGN = "left" ROWSPAN=1> Intensity </td>
      <td VALIGN="middle" ALIGN = "left" ROWSPAN=1> Float </td>
      <td VALIGN="middle" ALIGN = "left" ROWSPAN=1> Peak group intensity (sum of all transitions)</td>
    </tr>

    <tr>
      <td VALIGN="middle" ALIGN = "left" ROWSPAN=1> ProteinName </td>
      <td VALIGN="middle" ALIGN = "left" ROWSPAN=1> String </td>
      <td VALIGN="middle" ALIGN = "left" ROWSPAN=1> Name of the associated protein</td>
    </tr>

    <tr>
      <td VALIGN="middle" ALIGN = "left" ROWSPAN=1> decoy </td>
      <td VALIGN="middle" ALIGN = "left" ROWSPAN=1> String </td>
      <td VALIGN="middle" ALIGN = "left" ROWSPAN=1> Whether the transition is decoy or not (0 = false, 1 = true) </td>
    </tr>

    <tr>
      <td VALIGN="middle" ALIGN = "left" ROWSPAN=1> assay_rt </td>
      <td VALIGN="middle" ALIGN = "left" ROWSPAN=1> Float </td>
      <td VALIGN="middle" ALIGN = "left" ROWSPAN=1> The expected RT in seconds (based on normalized iRT value) </td>
    </tr>

    <tr>
      <td VALIGN="middle" ALIGN = "left" ROWSPAN=1> delta_rt </td>
      <td VALIGN="middle" ALIGN = "left" ROWSPAN=1> Float </td>
      <td VALIGN="middle" ALIGN = "left" ROWSPAN=1> The difference between the expected RT and the peak group RT in seconds </td>
    </tr>

    <tr>
      <td VALIGN="middle" ALIGN = "left" ROWSPAN=1> leftWidth </td>
      <td VALIGN="middle" ALIGN = "left" ROWSPAN=1> Float </td>
      <td VALIGN="middle" ALIGN = "left" ROWSPAN=1> The start of the peak group (left side) in seconds </td>
    </tr>

    <tr>
      <td VALIGN="middle" ALIGN = "left" ROWSPAN=1> main_var_xx_swath_prelim_score </td>
      <td VALIGN="middle" ALIGN = "left" ROWSPAN=1> Float </td>
      <td VALIGN="middle" ALIGN = "left" ROWSPAN=1> Initial score </td>
    </tr>

    <tr>
      <td VALIGN="middle" ALIGN = "left" ROWSPAN=1> norm_RT </td>
      <td VALIGN="middle" ALIGN = "left" ROWSPAN=1> Float </td>
      <td VALIGN="middle" ALIGN = "left" ROWSPAN=1> The peak group retention time in normalized (iRT) space </td>
    </tr>

    <tr>
      <td VALIGN="middle" ALIGN = "left" ROWSPAN=1> nr_peaks </td>
      <td VALIGN="middle" ALIGN = "left" ROWSPAN=1> Int </td>
      <td VALIGN="middle" ALIGN = "left" ROWSPAN=1> The number of transitions used </td>
    </tr>

    <tr>
      <td VALIGN="middle" ALIGN = "left" ROWSPAN=1> peak_apices_sum </td>
      <td VALIGN="middle" ALIGN = "left" ROWSPAN=1> Float </td>
      <td VALIGN="middle" ALIGN = "left" ROWSPAN=1> The sum of all peak apices (may be used as alternative intensity) </td>
    </tr>

    <tr>
      <td VALIGN="middle" ALIGN = "left" ROWSPAN=1> potentialOutlier </td>
      <td VALIGN="middle" ALIGN = "left" ROWSPAN=1> String </td>
      <td VALIGN="middle" ALIGN = "left" ROWSPAN=1> Potential outlier transitions (or "none" if none was detected)</td>
    </tr>

    <tr>
      <td VALIGN="middle" ALIGN = "left" ROWSPAN=1> rightWidth </td>
      <td VALIGN="middle" ALIGN = "left" ROWSPAN=1> Float </td>
      <td VALIGN="middle" ALIGN = "left" ROWSPAN=1> The end of the peak group (left side) in seconds </td>
    </tr>

    <tr>
      <td VALIGN="middle" ALIGN = "left" ROWSPAN=1> rt_score </td>
      <td VALIGN="middle" ALIGN = "left" ROWSPAN=1> Float </td>
      <td VALIGN="middle" ALIGN = "left" ROWSPAN=1> The raw RT score (unnormalized) </td>
    </tr>

    <tr>
      <td VALIGN="middle" ALIGN = "left" ROWSPAN=1> sn_ratio </td>
      <td VALIGN="middle" ALIGN = "left" ROWSPAN=1> Float </td>
      <td VALIGN="middle" ALIGN = "left" ROWSPAN=1> The raw S/N ratio </td>
    </tr>

    <tr>
      <td VALIGN="middle" ALIGN = "left" ROWSPAN=1> total_xic </td>
      <td VALIGN="middle" ALIGN = "left" ROWSPAN=1> Float </td>
      <td VALIGN="middle" ALIGN = "left" ROWSPAN=1> The total XIC of the chromatogram </td>
    </tr>

    <tr>
      <td VALIGN="middle" ALIGN = "left" ROWSPAN=1> var_... </td>
      <td VALIGN="middle" ALIGN = "left" ROWSPAN=1> Float </td>
      <td VALIGN="middle" ALIGN = "left" ROWSPAN=1> One of multiple sub-scores used by OpenSWATH to describe the peak group </td>
    </tr>

    <tr>
      <td VALIGN="middle" ALIGN = "left" ROWSPAN=1> aggr_prec_Peak_Area </td>
      <td VALIGN="middle" ALIGN = "left" ROWSPAN=1> String </td>
      <td VALIGN="middle" ALIGN = "left" ROWSPAN=1> Intensity (peak area) of MS1 traces separated by semicolon </td>
    </tr>

    <tr>
      <td VALIGN="middle" ALIGN = "left" ROWSPAN=1> aggr_prec_Peak_Apex </td>
      <td VALIGN="middle" ALIGN = "left" ROWSPAN=1> String </td>
      <td VALIGN="middle" ALIGN = "left" ROWSPAN=1> Intensity (peak apex) of MS1 traces separated by semicolon </td>
    </tr>
    <tr>
      <td VALIGN="middle" ALIGN = "left" ROWSPAN=1> aggr_prec_Fragment_Annotation </td>
      <td VALIGN="middle" ALIGN = "left" ROWSPAN=1> String </td>
      <td VALIGN="middle" ALIGN = "left" ROWSPAN=1> Annotation of MS1 traces separated by semicolon </td>
    </tr>
    <tr>
      <td VALIGN="middle" ALIGN = "left" ROWSPAN=1> aggr_Peak_Area </td>
      <td VALIGN="middle" ALIGN = "left" ROWSPAN=1> String </td>
      <td VALIGN="middle" ALIGN = "left" ROWSPAN=1> Intensity (peak area) of fragment ion traces separated by semicolon </td>
    </tr>
    <tr>
      <td VALIGN="middle" ALIGN = "left" ROWSPAN=1> aggr_Peak_Apex </td>
      <td VALIGN="middle" ALIGN = "left" ROWSPAN=1> String </td>
      <td VALIGN="middle" ALIGN = "left" ROWSPAN=1> Intensity (peak apex) of fragment ion traces separated by semicolon </td>
    </tr>
    <tr>
      <td VALIGN="middle" ALIGN = "left" ROWSPAN=1> aggr_Fragment_Annotation </td>
      <td VALIGN="middle" ALIGN = "left" ROWSPAN=1> String </td>
      <td VALIGN="middle" ALIGN = "left" ROWSPAN=2> Annotation of fragment ion traces separated by semicolon </td>
    </tr>


  </table>
</CENTER>

  <B>The command line parameters of this tool are:</B>
  @verbinclude UTILS_OpenSwathWorkflow.cli
  <B>INI file documentation of this tool:</B>
  @htmlinclude UTILS_OpenSwathWorkflow.html

*/

// We do not want this class to show up in the docu:
/// @cond TOPPCLASSES
class TOPPOpenSwathWorkflow
  : public TOPPBase
{
public:

  TOPPOpenSwathWorkflow()
    : TOPPBase("OpenSwathWorkflow", "Complete workflow to run OpenSWATH", false)
  {
  }

protected:

  void registerOptionsAndFlags_()
  {
    registerInputFileList_("in", "<files>", StringList(), "Input files separated by blank");
    setValidFormats_("in", ListUtils::create<String>("mzML,mzXML"));

    registerInputFile_("tr", "<file>", "", "transition file ('TraML','tsv','pqp')");
    setValidFormats_("tr", ListUtils::create<String>("traML,tsv,pqp"));
    registerStringOption_("tr_type", "<type>", "", "input file type -- default: determined from file extension or content\n", false);
    setValidStrings_("tr_type", ListUtils::create<String>("traML,tsv,pqp"));

    // one of the following two needs to be set
    registerInputFile_("tr_irt", "<file>", "", "transition file ('TraML')", false);
    setValidFormats_("tr_irt", ListUtils::create<String>("traML"));

    registerInputFile_("rt_norm", "<file>", "", "RT normalization file (how to map the RTs of this run to the ones stored in the library). If set, tr_irt may be omitted.", false, true);
    setValidFormats_("rt_norm", ListUtils::create<String>("trafoXML"));

    registerInputFile_("swath_windows_file", "<file>", "", "Optional, tab separated file containing the SWATH windows for extraction: lower_offset upper_offset \\newline 400 425 \\newline ... Note that the first line is a header and will be skipped.", false, true);
    registerFlag_("sort_swath_maps", "Sort of input SWATH files when matching to SWATH windows from swath_windows_file", true);

    registerFlag_("use_ms1_traces", "Extract the precursor ion trace(s) and use for scoring", true);
    registerFlag_("enable_uis_scoring", "Enable additional scoring of identification assays", true);

    // one of the following two needs to be set
    registerOutputFile_("out_features", "<file>", "", "output file", false);
    setValidFormats_("out_features", ListUtils::create<String>("featureXML"));

    registerOutputFile_("out_tsv", "<file>", "", "TSV output file (mProphet compatible TSV file)", false);
    setValidFormats_("out_tsv", ListUtils::create<String>("tsv"));

    registerOutputFile_("out_osw", "<file>", "", "OSW output file (PyProphet compatible SQLite file)", false);
    setValidFormats_("out_osw", ListUtils::create<String>("osw"));

    registerOutputFile_("out_chrom", "<file>", "", "Also output all computed chromatograms output in mzML (chrom.mzML) or sqMass (SQLite format)", false, true);
    setValidFormats_("out_chrom", ListUtils::create<String>("mzML,sqMass"));

    registerDoubleOption_("min_upper_edge_dist", "<double>", 0.0, "Minimal distance to the edge to still consider a precursor, in Thomson", false, true);
    registerDoubleOption_("rt_extraction_window", "<double>", 600.0, "Only extract RT around this value (-1 means extract over the whole range, a value of 600 means to extract around +/- 300 s of the expected elution).", false);
    registerDoubleOption_("extra_rt_extraction_window", "<double>", 0.0, "Output an XIC with a RT-window that by this much larger (e.g. to visually inspect a larger area of the chromatogram)", false, true);
    registerDoubleOption_("mz_extraction_window", "<double>", 0.05, "Extraction window used (in Thomson, to use ppm see -ppm flag)", false);
    setMinFloat_("mz_extraction_window", 0.0);
    setMinFloat_("extra_rt_extraction_window", 0.0);
    registerFlag_("ppm", "m/z extraction_window is in ppm");
    registerFlag_("sonar", "data is scanning SWATH data");

    registerDoubleOption_("min_rsq", "<double>", 0.95, "Minimum r-squared of RT peptides regression", false, true);
    registerDoubleOption_("min_coverage", "<double>", 0.6, "Minimum relative amount of RT peptides to keep", false, true);

    registerFlag_("split_file_input", "The input files each contain one single SWATH (alternatively: all SWATH are in separate files)", true);
    registerFlag_("use_elution_model_score", "Turn on elution model score (EMG fit to peak)", true);

    registerStringOption_("readOptions", "<name>", "normal", "Whether to run OpenSWATH directly on the input data, cache data to disk first or to perform a datareduction step first. If you choose cache, make sure to also set tempDirectory", false, true);
    setValidStrings_("readOptions", ListUtils::create<String>("normal,cache,cacheWorkingInMemory,workingInMemory"));

    registerStringOption_("mz_correction_function", "<name>", "none", "Use the retention time normalization peptide MS2 masses to perform a mass correction (linear, weighted by intensity linear or quadratic) of all spectra.", false, true);
    setValidStrings_("mz_correction_function", ListUtils::create<String>("none,unweighted_regression,weighted_regression,quadratic_regression,weighted_quadratic_regression,weighted_quadratic_regression_delta_ppm,quadratic_regression_delta_ppm"));
    registerDoubleOption_("irt_mz_extraction_window", "<double>", 0.05, "Extraction window used for iRT and m/z correction (in Thomson, use ppm use -ppm flag)", false, true);
    registerFlag_("ppm_irtwindow", "iRT m/z extraction_window is in ppm", true);

    // TODO terminal slash !
    registerStringOption_("tempDirectory", "<tmp>", "/tmp/", "Temporary directory to store cached files for example", false, true);

    registerStringOption_("extraction_function", "<name>", "tophat", "Function used to extract the signal", false, true);
    setValidStrings_("extraction_function", ListUtils::create<String>("tophat,bartlett"));

    registerIntOption_("batchSize", "<number>", 0, "The batch size of chromatograms to process (0 means to only have one batch, sensible values are around 500-1000)", false, true);
    setMinInt_("batchSize", 0);

    registerSubsection_("Scoring", "Scoring parameters section");
    registerSubsection_("Library", "Library parameters section");

    registerSubsection_("outlierDetection", "Parameters for the outlierDetection for iRT petides. Outlier detection can be done iteratively (by default) which removes one outlier per iteration or using the RANSAC algorithm.");
  }

  Param getSubsectionDefaults_(const String& name) const
  {
    if (name == "Scoring")
    {
      // set sensible default parameters
      Param feature_finder_param = MRMFeatureFinderScoring().getDefaults();
      feature_finder_param.remove("rt_extraction_window");
      feature_finder_param.setValue("rt_normalization_factor", 100.0); // for iRT peptides between 0 and 100 (more or less)

      feature_finder_param.setValue("TransitionGroupPicker:min_peak_width", 14.0);
      feature_finder_param.setValue("TransitionGroupPicker:recalculate_peaks", "true");
      feature_finder_param.setValue("TransitionGroupPicker:compute_peak_quality", "true");
      feature_finder_param.setValue("TransitionGroupPicker:minimal_quality", -1.5);
      feature_finder_param.setValue("TransitionGroupPicker:background_subtraction", "none");
      feature_finder_param.remove("TransitionGroupPicker:stop_after_intensity_ratio");

      // Peak Picker
      feature_finder_param.setValue("TransitionGroupPicker:PeakPickerMRM:use_gauss", "false");
      feature_finder_param.setValue("TransitionGroupPicker:PeakPickerMRM:sgolay_polynomial_order", 3);
      feature_finder_param.setValue("TransitionGroupPicker:PeakPickerMRM:sgolay_frame_length", 11);
      feature_finder_param.setValue("TransitionGroupPicker:PeakPickerMRM:peak_width", -1.0);
      feature_finder_param.setValue("TransitionGroupPicker:PeakPickerMRM:remove_overlapping_peaks", "true");
      feature_finder_param.setValue("TransitionGroupPicker:PeakPickerMRM:write_sn_log_messages", "false"); // no log messages
      // TODO it seems that the legacy method produces slightly larger peaks, e.g. it will not cut off peaks too early
      // however the same can be achieved by using a relatively low SN cutoff in the -Scoring:TransitionGroupPicker:PeakPickerMRM:signal_to_noise 0.5
      feature_finder_param.setValue("TransitionGroupPicker:recalculate_peaks_max_z", 0.75);
      feature_finder_param.setValue("TransitionGroupPicker:PeakPickerMRM:method", "corrected");
      feature_finder_param.setValue("TransitionGroupPicker:PeakPickerMRM:signal_to_noise", 0.1);
      feature_finder_param.setValue("TransitionGroupPicker:PeakPickerMRM:gauss_width", 30.0);
      feature_finder_param.setValue("uis_threshold_sn",-1);
      feature_finder_param.setValue("uis_threshold_peak_area",0);
      feature_finder_param.remove("TransitionGroupPicker:PeakPickerMRM:sn_win_len");
      feature_finder_param.remove("TransitionGroupPicker:PeakPickerMRM:sn_bin_count");
      feature_finder_param.remove("TransitionGroupPicker:PeakPickerMRM:stop_after_feature");

      // EMG Scoring - turn off by default since it is very CPU-intensive
      feature_finder_param.remove("Scores:use_elution_model_score");
      feature_finder_param.setValue("EMGScoring:max_iteration", 10);
      feature_finder_param.remove("EMGScoring:interpolation_step");
      feature_finder_param.remove("EMGScoring:tolerance_stdev_bounding_box");
      feature_finder_param.remove("EMGScoring:deltaAbsError");

      // remove these parameters
      feature_finder_param.remove("add_up_spectra");
      feature_finder_param.remove("spacing_for_spectra_resampling");
      feature_finder_param.remove("EMGScoring:statistics:mean");
      feature_finder_param.remove("EMGScoring:statistics:variance");
      return feature_finder_param;
    }
    else if (name == "outlierDetection")
    {
      Param p;
      p.setValue("outlierMethod", "iter_residual", "Which outlier detection method to use (valid: 'iter_residual', 'iter_jackknife', 'ransac', 'none'). Iterative methods remove one outlier at a time. Jackknife approach optimizes for maximum r-squared improvement while 'iter_residual' removes the datapoint with the largest residual error (removal by residual is computationally cheaper, use this with lots of peptides).");
      p.setValidStrings("outlierMethod", ListUtils::create<String>("iter_residual,iter_jackknife,ransac,none"));

      p.setValue("useIterativeChauvenet", "false", "Whether to use Chauvenet's criterion when using iterative methods. This should be used if the algorithm removes too many datapoints but it may lead to true outliers being retained.");
      p.setValidStrings("useIterativeChauvenet", ListUtils::create<String>("true,false"));

      p.setValue("RANSACMaxIterations", 1000, "Maximum iterations for the RANSAC outlier detection algorithm.");
      p.setValue("RANSACMaxPercentRTThreshold", 3, "Maximum threshold in RT dimension for the RANSAC outlier detection algorithm (in percent of the total gradient). Default is set to 3% which is around +/- 4 minutes on a 120 gradient.");
      p.setValue("RANSACSamplingSize", 10, "Sampling size of data points per iteration for the RANSAC outlier detection algorithm.");

      p.setValue("estimateBestPeptides", "false", "Whether the algorithms should try to choose the best peptides based on their peak shape for normalization. Use this option you do not expect all your peptides to be detected in a sample and too many 'bad' peptides enter the outlier removal step (e.g. due to them being endogenous peptides or using a less curated list of peptides).");
      p.setValidStrings("estimateBestPeptides", ListUtils::create<String>("true,false"));

      p.setValue("InitialQualityCutoff", 0.5, "The initial overall quality cutoff for a peak to be scored (range ca. -2 to 2)");
      p.setValue("OverallQualityCutoff", 5.5, "The overall quality cutoff for a peak to go into the retention time estimation (range ca. 0 to 10)");
      p.setValue("NrRTBins", 10, "Number of RT bins to use to compute coverage. This option should be used to ensure that there is a complete coverage of the RT space (this should detect cases where only a part of the RT gradient is actually covered by normalization peptides)");
      p.setValue("MinPeptidesPerBin", 1, "Minimal number of peptides that are required for a bin to counted as 'covered'");
      p.setValue("MinBinsFilled", 8, "Minimal number of bins required to be covered");
      return p;
    }
    else if (name == "Library")
    {
      return TransitionTSVReader().getDefaults();
    }
    else
    {
      throw Exception::InvalidValue(__FILE__, __LINE__, OPENMS_PRETTY_FUNCTION, "Unknown subsection", name);
    }
  }

  void loadSwathFiles(StringList& file_list, bool split_file, String tmp, String readoptions,
    boost::shared_ptr<ExperimentalSettings > & exp_meta,
    std::vector< OpenSwath::SwathMap > & swath_maps)
  {
    SwathFile swath_file;
    swath_file.setLogType(log_type_);

    if (split_file || file_list.size() > 1)
    {
      // TODO cannot use data reduction here any more ...
      swath_maps = swath_file.loadSplit(file_list, tmp, exp_meta, readoptions);
    }
    else
    {
      FileTypes::Type in_file_type = FileTypes::nameToType(file_list[0]);
      if (in_file_type == FileTypes::MZML || file_list[0].suffix(4).toLower() == "mzml"
        || file_list[0].suffix(7).toLower() == "mzml.gz"  )
      {
        swath_maps = swath_file.loadMzML(file_list[0], tmp, exp_meta, readoptions);
      }
      else if (in_file_type == FileTypes::MZXML || file_list[0].suffix(5).toLower() == "mzxml"
        || file_list[0].suffix(8).toLower() == "mzxml.gz"  )
      {
        swath_maps = swath_file.loadMzXML(file_list[0], tmp, exp_meta, readoptions);
      }
      else
      {
        throw Exception::IllegalArgument(__FILE__, __LINE__, OPENMS_PRETTY_FUNCTION,
            "Input file needs to have ending mzML or mzXML");
      }
    }
  }

  /**
   * @brief Load the retention time transformation file
   *
   * This function will create the retention time transformation either by
   * loading a provided .trafoXML file or determine it from the data itself by
   * extracting the transitions specified in the irt_tr_file TraML file.
   *
   * @param trafo_in Input trafoXML file (if not empty, transformation will be
   *                 loaded from this file)
   * @param irt_tr_file  Input TraML file containing transitions (if trafo_in
   *                     is empty, this file will be loaded and transitions
   *                     will be extracted)
   * @param swath_maps The raw data (swath maps)
   * @param min_rsq Minimal R^2 value that is expected for the RT regression
   * @param min_coverage Minimal coverage of the chromatographic space that needs to be achieved
   * @param feature_finder_param Parameter set for the feature finding in chromatographic dimension
   * @param cp_irt Parameter set for the chromatogram extraction
   * @param irt_detection_param Parameter set for the detection of the iRTs (outlier detection, peptides per bin etc)
   * @param mz_correction_function If correction in m/z is desired, which function should be used
   * @param debug_level Debug level (writes out the RT normalization chromatograms if larger than 1)
   *
   */
  TransformationDescription loadTrafoFile(String trafo_in, String irt_tr_file,
    std::vector< OpenSwath::SwathMap > & swath_maps, double min_rsq, double min_coverage,
    const Param& feature_finder_param, const ChromExtractParams& cp_irt,
    const Param& irt_detection_param, const String & mz_correction_function, Size debug_level, bool sonar)
  {
    TransformationDescription trafo_rtnorm;
    if (!trafo_in.empty())
    {
      // get read RT normalization file
      TransformationXMLFile trafoxml;
      trafoxml.load(trafo_in, trafo_rtnorm, false);
      Param model_params = getParam_().copy("model:", true);
      model_params.setValue("symmetric_regression", "false");
      String model_type = "linear";
      trafo_rtnorm.fitModel(model_type, model_params);
    }
    else if (!irt_tr_file.empty())
    {
      // Loading iRT file
      std::cout << "Will load iRT transitions and try to find iRT peptides" << std::endl;
      TraMLFile traml;
      OpenMS::TargetedExperiment irt_transitions;
      traml.load(irt_tr_file, irt_transitions);

      // perform extraction
      OpenSwathRetentionTimeNormalization wf;
      wf.setLogType(log_type_);
      trafo_rtnorm = wf.performRTNormalization(irt_transitions, swath_maps, min_rsq, min_coverage,
          feature_finder_param, cp_irt, irt_detection_param, mz_correction_function, debug_level, sonar);
    }
    return trafo_rtnorm;
  }

  ExitCodes main_(int, const char **)
  {
    ///////////////////////////////////
    // Prepare Parameters
    ///////////////////////////////////
    StringList file_list = getStringList_("in");
    String tr_file = getStringOption_("tr");

    Param irt_detection_param = getParam_().copy("outlierDetection:", true);

    //tr_file input file type
    FileHandler fh_tr_type;
    FileTypes::Type tr_type = FileTypes::nameToType(getStringOption_("tr_type"));

    if (tr_type == FileTypes::UNKNOWN)
    {
      tr_type = fh_tr_type.getType(tr_file);
      writeDebug_(String("Input file type: ") + FileTypes::typeToName(tr_type), 2);
    }

    if (tr_type == FileTypes::UNKNOWN)
    {
      writeLog_("Error: Could not determine input file type!");
      return PARSE_ERROR;
    }

    String out = getStringOption_("out_features");
    String out_tsv = getStringOption_("out_tsv");
    String out_osw = getStringOption_("out_osw");

    String irt_tr_file = getStringOption_("tr_irt");
    String trafo_in = getStringOption_("rt_norm");

    String out_chrom = getStringOption_("out_chrom");
    bool ppm = getFlag_("ppm");
    bool irt_ppm = getFlag_("ppm_irtwindow");
    bool split_file = getFlag_("split_file_input");
    bool use_emg_score = getFlag_("use_elution_model_score");
    bool force = getFlag_("force");
    bool sonar = getFlag_("sonar");
    bool sort_swath_maps = getFlag_("sort_swath_maps");
    bool use_ms1_traces = getFlag_("use_ms1_traces");
    bool enable_uis_scoring = getFlag_("enable_uis_scoring");
    double min_upper_edge_dist = getDoubleOption_("min_upper_edge_dist");
    double mz_extraction_window = getDoubleOption_("mz_extraction_window");
    double irt_mz_extraction_window = getDoubleOption_("irt_mz_extraction_window");
    double rt_extraction_window = getDoubleOption_("rt_extraction_window");
    double extra_rt_extract = getDoubleOption_("extra_rt_extraction_window");
    String extraction_function = getStringOption_("extraction_function");
    String swath_windows_file = getStringOption_("swath_windows_file");
    int batchSize = (int)getIntOption_("batchSize");
    Size debug_level = (Size)getIntOption_("debug");

    double min_rsq = getDoubleOption_("min_rsq");
    double min_coverage = getDoubleOption_("min_coverage");

    String readoptions = getStringOption_("readOptions");
    String mz_correction_function = getStringOption_("mz_correction_function");
    String tmp = getStringOption_("tempDirectory");

    ///////////////////////////////////
    // Parameter validation
    ///////////////////////////////////

    bool load_into_memory = false;
    if (readoptions == "cacheWorkingInMemory")
    {
      readoptions = "cache";
      load_into_memory = true;
    }
    else if (readoptions == "workingInMemory")
    {
      readoptions = "normal";
      load_into_memory = true;
    }

    if (trafo_in.empty() && irt_tr_file.empty())
    {
      std::cout << "Since neither rt_norm nor tr_irt is set, OpenSWATH will " <<
        "not use RT-transformation (rather a null transformation will be applied)" << std::endl;
    }
    if ( (out.empty() && out_tsv.empty() && out_osw.empty()) || (!out.empty() && !out_tsv.empty())  || (!out.empty() && !out_osw.empty())  || (!out_tsv.empty() && !out_osw.empty()) )
    {
      throw Exception::IllegalArgument(__FILE__, __LINE__, OPENMS_PRETTY_FUNCTION,
          "Either out_features, out_tsv or out_osw needs to be set (but not two or three at the same time)");
    }
    if (!out_osw.empty() && tr_type != FileTypes::PQP)
    {
      throw Exception::IllegalArgument(__FILE__, __LINE__, OPENMS_PRETTY_FUNCTION,
          "OSW output files can only be generated in combination with PQP input files (-tr).");
    }

    // Check swath window input
    if (!swath_windows_file.empty())
    {
      LOG_INFO << "Validate provided Swath windows file:" << std::endl;
      std::vector<double> swath_prec_lower;
      std::vector<double> swath_prec_upper;
      SwathWindowLoader::readSwathWindows(swath_windows_file, swath_prec_lower, swath_prec_upper);

      LOG_INFO << "Read Swath maps file with " << swath_prec_lower.size() << " windows." << std::endl;
      for (Size i = 0; i < swath_prec_lower.size(); i++)
      {
        LOG_DEBUG << "Read lower swath window " << swath_prec_lower[i] << " and upper window " << swath_prec_upper[i] << std::endl;
      }
    }

    ChromExtractParams cp;
    cp.min_upper_edge_dist   = min_upper_edge_dist;
    cp.mz_extraction_window  = mz_extraction_window;
    cp.ppm                   = ppm;
    cp.rt_extraction_window  = rt_extraction_window,
    cp.extraction_function   = extraction_function;
    cp.extra_rt_extract      = extra_rt_extract;

    ChromExtractParams cp_irt = cp;
    cp_irt.rt_extraction_window = -1; // extract the whole RT range
    cp_irt.mz_extraction_window = irt_mz_extraction_window;
    cp_irt.ppm                  = irt_ppm;

    Param feature_finder_param = getParam_().copy("Scoring:", true);
    Param tsv_reader_param = getParam_().copy("Library:", true);
    if (use_emg_score)
    {
      feature_finder_param.setValue("Scores:use_elution_model_score", "true");
    }
    else
    {
      feature_finder_param.setValue("Scores:use_elution_model_score", "false");
    }
    if (use_ms1_traces)
    {
      feature_finder_param.setValue("Scores:use_ms1_correlation", "true");
      feature_finder_param.setValue("Scores:use_ms1_fullscan", "true");
    }
    if (enable_uis_scoring)
    {
      feature_finder_param.setValue("Scores:use_uis_scores", "true");
    }

    ///////////////////////////////////
    // Load the transitions
    ///////////////////////////////////
    OpenSwath::LightTargetedExperiment transition_exp;
    ProgressLogger progresslogger;
    progresslogger.setLogType(log_type_);
    progresslogger.startProgress(0, 1, "Load TraML file");
    if (tr_type == FileTypes::TRAML || tr_file.suffix(5).toLower() == "traml"  )
    {
      TargetedExperiment targeted_exp;
      TraMLFile().load(tr_file, targeted_exp);
      OpenSwathDataAccessHelper::convertTargetedExp(targeted_exp, transition_exp);
    }
    else if (tr_type == FileTypes::PQP || tr_file.suffix(3).toLower() == "pqp"  )
    {
      TransitionPQPReader().convertPQPToTargetedExperiment(tr_file.c_str(), transition_exp);

      remove(out_osw.c_str());
      if (!out_osw.empty())
      {
        std::ifstream  src(tr_file.c_str(), std::ios::binary);
        std::ofstream  dst(out_osw.c_str(), std::ios::binary);

        dst << src.rdbuf();
      }
    }
    else if (tr_type == FileTypes::TSV || tr_file.suffix(3).toLower() == "tsv"  )
    {
      TransitionTSVReader tsv_reader;
      tsv_reader.setParameters(tsv_reader_param);
      tsv_reader.convertTSVToTargetedExperiment(tr_file.c_str(), tr_type, transition_exp);

    }
    else
    {
      LOG_ERROR << "Provide valid TraML, TSV or PQP transition file." << std::endl;
      return PARSE_ERROR;
    }
    progresslogger.endProgress();

    ///////////////////////////////////
    // Load the SWATH files
    ///////////////////////////////////

    // (i) Load files
    boost::shared_ptr<ExperimentalSettings> exp_meta(new ExperimentalSettings);
    std::vector< OpenSwath::SwathMap > swath_maps;
    loadSwathFiles(file_list, split_file, tmp, readoptions, exp_meta, swath_maps);

    // (ii) Allow the user to specify the SWATH windows
    if (!swath_windows_file.empty())
    {
      SwathWindowLoader::annotateSwathMapsFromFile(swath_windows_file, swath_maps, sort_swath_maps);
    }

    for (Size i = 0; i < swath_maps.size(); i++)
    {
      LOG_DEBUG << "Found swath map " << i << " with lower " << swath_maps[i].lower
        << " and upper " << swath_maps[i].upper << " and " << swath_maps[i].sptr->getNrSpectra()
        << " spectra." << std::endl;
    }

    // (iii) Sanity check: there should be no overlap between the windows:
    std::vector<std::pair<double, double> > sw_windows;
    for (Size i = 0; i < swath_maps.size(); i++)
    {
      if (!swath_maps[i].ms1)
      {
        sw_windows.push_back(std::make_pair(swath_maps[i].lower, swath_maps[i].upper));
      }
    }
    std::sort(sw_windows.begin(), sw_windows.end(), SortPairDoubleByFirst);

    for (Size i = 1; i < sw_windows.size(); i++)
    {
      double lower_map_end = sw_windows[i-1].second - min_upper_edge_dist;
      double upper_map_start = sw_windows[i].first;
      LOG_DEBUG << "Extraction will go up to " << lower_map_end << " and continue at " << upper_map_start << std::endl;

      if (upper_map_start - lower_map_end > 0.01)
      {
        LOG_WARN << "Extraction will have a gap between " << lower_map_end << " and " << upper_map_start << std::endl;
        if (!force)
        {
          LOG_ERROR << "Extraction windows have a gap. Will abort (override with -force)" << std::endl;
          return PARSE_ERROR;
        }
      }

      if (sonar) {continue;} // skip next step as expect them to overlap ...

      if (lower_map_end - upper_map_start > 0.01)
      {
        LOG_WARN << "Extraction will overlap between " << lower_map_end << " and " << upper_map_start << std::endl;
        LOG_WARN << "This will lead to multiple extraction of the transitions in the overlapping region" <<
                    "which will lead to duplicated output. It is very unlikely that you want this." << std::endl;
        LOG_WARN << "Please fix this by providing an appropriate extraction file with -swath_windows_file" << std::endl;
        if (!force)
        {
          LOG_ERROR << "Extraction windows overlap. Will abort (override with -force)" << std::endl;
          return PARSE_ERROR;
        }
      }

    }

    ///////////////////////////////////
    // Get the transformation information (using iRT peptides)
    ///////////////////////////////////
    TransformationDescription trafo_rtnorm = loadTrafoFile(trafo_in,
        irt_tr_file, swath_maps, min_rsq, min_coverage, feature_finder_param,
        cp_irt, irt_detection_param, mz_correction_function, debug_level,
        sonar);

    ///////////////////////////////////
    // Set up chromatogram output
    // Either use chrom.mzML or sqlite DB
    ///////////////////////////////////
    Interfaces::IMSDataConsumer * chromatogramConsumer;
    if (!out_chrom.empty())
    {
<<<<<<< HEAD
      chromConsumer = new PlainMSDataWritingConsumer(out_chrom);
      int expected_chromatograms = transition_exp.transitions.size();
      chromConsumer->setExpectedSize(0, expected_chromatograms);
      chromConsumer->setExperimentalSettings(*exp_meta);
      chromConsumer->getOptions().setWriteIndex(true);  // ensure that we write the index
      chromConsumer->addDataProcessing(getProcessingInfo_(DataProcessing::SMOOTHING));

      // prepare data structures for lossy compression
      MSNumpressCoder::NumpressConfig npconfig_mz;
      MSNumpressCoder::NumpressConfig npconfig_int;
      npconfig_mz.estimate_fixed_point = true; // critical
      npconfig_int.estimate_fixed_point = true; // critical
      npconfig_mz.numpressErrorTolerance = -1.0; // skip check, faster
      npconfig_int.numpressErrorTolerance = -1.0; // skip check, faster
      npconfig_mz.setCompression("linear");
      npconfig_int.setCompression("slof");
      npconfig_mz.linear_fp_mass_acc = 0.05; // set the desired RT accuracy in seconds

      chromConsumer->getOptions().setNumpressConfigurationMassTime(npconfig_mz);
      chromConsumer->getOptions().setNumpressConfigurationIntensity(npconfig_int);
      chromConsumer->getOptions().setCompression(true);
=======
      if (out_chrom.hasSuffix(".sqMass"))
      {
        chromatogramConsumer = new MSDataSqlConsumer(out_chrom);
      }
      else
      {
        PlainMSDataWritingConsumer * chromConsumer = new PlainMSDataWritingConsumer(out_chrom);
        int expected_chromatograms = transition_exp.transitions.size();
        chromConsumer->setExpectedSize(0, expected_chromatograms);
        chromConsumer->setExperimentalSettings(*exp_meta);
        chromConsumer->getOptions().setWriteIndex(true);  // ensure that we write the index
        chromConsumer->addDataProcessing(getProcessingInfo_(DataProcessing::SMOOTHING));

        // prepare data structures for lossy compression
        MSNumpressCoder::NumpressConfig npconfig_mz;
        MSNumpressCoder::NumpressConfig npconfig_int;
        npconfig_mz.estimate_fixed_point = true; // critical
        npconfig_int.estimate_fixed_point = true; // critical
        npconfig_mz.numpressErrorTolerance = -1.0; // skip check, faster
        npconfig_int.numpressErrorTolerance = -1.0; // skip check, faster
        npconfig_mz.setCompression("linear");
        npconfig_int.setCompression("slof");
        npconfig_mz.linear_fp_mass_acc = 0.05; // set the desired RT accuracy in seconds

        chromConsumer->getOptions().setNumpressConfigurationMassTime(npconfig_mz);
        chromConsumer->getOptions().setNumpressConfigurationIntensity(npconfig_int);
        // chromConsumer->getOptions().setCompression(true); // need to wait for new obo

        chromatogramConsumer = chromConsumer;
      }
>>>>>>> 37376bed
    }
    else
    {
      chromatogramConsumer = new NoopMSDataWritingConsumer("");
    }

    ///////////////////////////////////
    // Extract and score
    ///////////////////////////////////
    FeatureMap out_featureFile;

    OpenSwathTSVWriter tsvwriter(out_tsv, file_list[0], use_ms1_traces, sonar, enable_uis_scoring); // only active if filename not empty
    OpenSwathOSWWriter oswwriter(out_osw, file_list[0], use_ms1_traces, sonar, enable_uis_scoring); // only active if filename not empty

    if (sonar)
    {
      OpenSwathWorkflowSonar wf(use_ms1_traces);
      wf.setLogType(log_type_);
      wf.performExtractionSonar(swath_maps, trafo_rtnorm, cp, feature_finder_param, transition_exp,
          out_featureFile, !out.empty(), tsvwriter, oswwriter, chromatogramConsumer, batchSize, load_into_memory);
    }
    else
    {
      OpenSwathWorkflow wf(use_ms1_traces);
      wf.setLogType(log_type_);
      wf.performExtraction(swath_maps, trafo_rtnorm, cp, feature_finder_param, transition_exp,
          out_featureFile, !out.empty(), tsvwriter, oswwriter, chromatogramConsumer, batchSize, load_into_memory);
    }

    if (!out.empty())
    {
      addDataProcessing_(out_featureFile, getProcessingInfo_(DataProcessing::QUANTITATION));
      out_featureFile.ensureUniqueId();
      FeatureXMLFile().store(out, out_featureFile);
    }

    delete chromatogramConsumer;

    return EXECUTION_OK;
  }

};

int main(int argc, const char ** argv)
{
  TOPPOpenSwathWorkflow tool;
  return tool.main(argc, argv);
}

/// @endcond<|MERGE_RESOLUTION|>--- conflicted
+++ resolved
@@ -901,29 +901,6 @@
     Interfaces::IMSDataConsumer * chromatogramConsumer;
     if (!out_chrom.empty())
     {
-<<<<<<< HEAD
-      chromConsumer = new PlainMSDataWritingConsumer(out_chrom);
-      int expected_chromatograms = transition_exp.transitions.size();
-      chromConsumer->setExpectedSize(0, expected_chromatograms);
-      chromConsumer->setExperimentalSettings(*exp_meta);
-      chromConsumer->getOptions().setWriteIndex(true);  // ensure that we write the index
-      chromConsumer->addDataProcessing(getProcessingInfo_(DataProcessing::SMOOTHING));
-
-      // prepare data structures for lossy compression
-      MSNumpressCoder::NumpressConfig npconfig_mz;
-      MSNumpressCoder::NumpressConfig npconfig_int;
-      npconfig_mz.estimate_fixed_point = true; // critical
-      npconfig_int.estimate_fixed_point = true; // critical
-      npconfig_mz.numpressErrorTolerance = -1.0; // skip check, faster
-      npconfig_int.numpressErrorTolerance = -1.0; // skip check, faster
-      npconfig_mz.setCompression("linear");
-      npconfig_int.setCompression("slof");
-      npconfig_mz.linear_fp_mass_acc = 0.05; // set the desired RT accuracy in seconds
-
-      chromConsumer->getOptions().setNumpressConfigurationMassTime(npconfig_mz);
-      chromConsumer->getOptions().setNumpressConfigurationIntensity(npconfig_int);
-      chromConsumer->getOptions().setCompression(true);
-=======
       if (out_chrom.hasSuffix(".sqMass"))
       {
         chromatogramConsumer = new MSDataSqlConsumer(out_chrom);
@@ -950,11 +927,10 @@
 
         chromConsumer->getOptions().setNumpressConfigurationMassTime(npconfig_mz);
         chromConsumer->getOptions().setNumpressConfigurationIntensity(npconfig_int);
-        // chromConsumer->getOptions().setCompression(true); // need to wait for new obo
+        chromConsumer->getOptions().setCompression(true);
 
         chromatogramConsumer = chromConsumer;
       }
->>>>>>> 37376bed
     }
     else
     {
