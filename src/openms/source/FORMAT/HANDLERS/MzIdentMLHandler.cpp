--- conflicted
+++ resolved
@@ -1111,11 +1111,7 @@
          << "\txsi:schemaLocation=\"http://psidev.info/psi/pi/mzIdentML/"<< v_s <<" "
          << "https://raw.githubusercontent.com/HUPO-PSI/mzIdentML/master/schema/mzIdentML"<< v_s <<".xsd\"\n"
          << "\txmlns=\"http://psidev.info/psi/pi/mzIdentML/"<< v_s <<"\"\n"
-<<<<<<< HEAD
          << "\tversion=\"" << v_s << "\"\n";
-=======
-         << "\tversion=\""<< v_s << "\"\n";
->>>>>>> a65ce939
       os << "\tid=\"OpenMS_" << String(UniqueIdGenerator::getUniqueId()) << "\"\n"
          << "\tcreationDate=\"" << DateTime::now().getDate() << "T" << DateTime::now().getTime() << "\">\n";
 
