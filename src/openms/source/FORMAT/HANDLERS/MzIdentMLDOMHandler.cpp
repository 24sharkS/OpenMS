// --------------------------------------------------------------------------
//                   OpenMS -- Open-Source Mass Spectrometry
// --------------------------------------------------------------------------
// Copyright The OpenMS Team -- Eberhard Karls University Tuebingen,
// ETH Zurich, and Freie Universitaet Berlin 2002-2017.
//
// This software is released under a three-clause BSD license:
//  * Redistributions of source code must retain the above copyright
//    notice, this list of conditions and the following disclaimer.
//  * Redistributions in binary form must reproduce the above copyright
//    notice, this list of conditions and the following disclaimer in the
//    documentation and/or other materials provided with the distribution.
//  * Neither the name of any author or any participating institution
//    may be used to endorse or promote products derived from this software
//    without specific prior written permission.
// For a full list of authors, refer to the file AUTHORS.
// --------------------------------------------------------------------------
// THIS SOFTWARE IS PROVIDED BY THE COPYRIGHT HOLDERS AND CONTRIBUTORS "AS IS"
// AND ANY EXPRESS OR IMPLIED WARRANTIES, INCLUDING, BUT NOT LIMITED TO, THE
// IMPLIED WARRANTIES OF MERCHANTABILITY AND FITNESS FOR A PARTICULAR PURPOSE
// ARE DISCLAIMED. IN NO EVENT SHALL ANY OF THE AUTHORS OR THE CONTRIBUTING
// INSTITUTIONS BE LIABLE FOR ANY DIRECT, INDIRECT, INCIDENTAL, SPECIAL,
// EXEMPLARY, OR CONSEQUENTIAL DAMAGES (INCLUDING, BUT NOT LIMITED TO,
// PROCUREMENT OF SUBSTITUTE GOODS OR SERVICES; LOSS OF USE, DATA, OR PROFITS;
// OR BUSINESS INTERRUPTION) HOWEVER CAUSED AND ON ANY THEORY OF LIABILITY,
// WHETHER IN CONTRACT, STRICT LIABILITY, OR TORT (INCLUDING NEGLIGENCE OR
// OTHERWISE) ARISING IN ANY WAY OUT OF THE USE OF THIS SOFTWARE, EVEN IF
// ADVISED OF THE POSSIBILITY OF SUCH DAMAGE.
//
// --------------------------------------------------------------------------
// $Maintainer: Mathias Walzer $
// $Authors: Mathias Walzer $
// --------------------------------------------------------------------------

#include <OpenMS/FORMAT/HANDLERS/MzIdentMLDOMHandler.h>
#include <OpenMS/SYSTEM/File.h>

#include <OpenMS/CHEMISTRY/ModificationsDB.h>
<<<<<<< HEAD
#include <OpenMS/CHEMISTRY/EnzymesDB.h>
=======
#include <OpenMS/CHEMISTRY/ResidueDB.h>
#include <OpenMS/CHEMISTRY/ProteaseDB.h>

#include <set>
#include <string>
#include <iostream>
#include <stdexcept>
#include <list>
>>>>>>> daae6062

#include <sys/stat.h>
<<<<<<< HEAD
#include <errno.h>
=======
#include <cerrno>
#include <boost/lexical_cast.hpp>
>>>>>>> daae6062

using namespace std;
using namespace xercesc;

namespace OpenMS
{
  namespace Internal
  {
    //TODO remodel CVTermList
    //TODO extend CVTermlist with CVCollection functionality for complete replacement??
    //TODO general id openms struct for overall parameter for one id run
    MzIdentMLDOMHandler::MzIdentMLDOMHandler(const vector<ProteinIdentification>& pro_id, const vector<PeptideIdentification>& pep_id, const String& version, const ProgressLogger& logger) :
      logger_(logger),
      //~ ms_exp_(0),
      pro_id_(nullptr),
      pep_id_(nullptr),
      cpro_id_(&pro_id),
      cpep_id_(&pep_id),
      schema_version_(version),
      mzid_parser_()
    {
      unimod_.loadFromOBO("UNIMOD", File::find("/CV/unimod.obo"));
      cv_.loadFromOBO("PSI-MS", File::find("/CV/psi-ms.obo"));

      try
      {
        XMLPlatformUtils::Initialize(); // Initialize Xerces infrastructure
      }
      catch (XMLException& e)
      {
        char* message = XMLString::transcode(e.getMessage());
        LOG_ERROR << "XML toolkit initialization error: " << message << endl;
        XMLString::release(&message);
        // throw exception here to return ERROR_XERCES_INIT
      }

      // Tags and attributes used in XML file.
      // Can't call transcode till after Xerces Initialize()
      xml_root_tag_ptr_ = XMLString::transcode("MzIdentML");
      xml_cvparam_tag_ptr_ = XMLString::transcode("cvParam");
      xml_name_attr_ptr_ = XMLString::transcode("option_a");

    }

    MzIdentMLDOMHandler::MzIdentMLDOMHandler(vector<ProteinIdentification>& pro_id, vector<PeptideIdentification>& pep_id, const String& version, const ProgressLogger& logger) :
      logger_(logger),
      //~ ms_exp_(0),
      pro_id_(&pro_id),
      pep_id_(&pep_id),
      cpro_id_(nullptr),
      cpep_id_(nullptr),
      schema_version_(version),
      mzid_parser_(),
      xl_ms_search_(false)
    {
      cv_.loadFromOBO("PSI-MS", File::find("/CV/psi-ms.obo"));
      unimod_.loadFromOBO("UNIMOD", File::find("/CV/unimod.obo"));

      try
      {
        XMLPlatformUtils::Initialize(); // Initialize Xerces infrastructure
      }
      catch (XMLException& e)
      {
        char* message = XMLString::transcode(e.getMessage());
        LOG_ERROR << "XML toolkit initialization error: " << message << endl;
        XMLString::release(&message);
      }

      // Tags and attributes used in XML file.
      // Can't call transcode till after Xerces Initialize()
      xml_root_tag_ptr_ = XMLString::transcode("MzIdentML");
      xml_cvparam_tag_ptr_ = XMLString::transcode("cvParam");
      xml_name_attr_ptr_ = XMLString::transcode("name");

    }

    /*
     *  Class destructor frees memory used to hold the XML tag and
     *  attribute definitions. It also terminates use of the xerces-C
     *  framework.
     */
    MzIdentMLDOMHandler::~MzIdentMLDOMHandler()
    {
      try
      {
        XMLString::release(&xml_root_tag_ptr_);
        XMLString::release(&xml_cvparam_tag_ptr_);
        XMLString::release(&xml_name_attr_ptr_);
//         if(m_name)   XMLString::release( &m_name ); //releasing you here is releasing you twice, dunno yet why?!
      }
      catch (...)
      {
        LOG_ERROR << "Unknown exception encountered in 'TagNames' destructor" << endl;
      }

      // Terminate Xerces
      try
      {
        XMLPlatformUtils::Terminate(); // Terminate after release of memory
      }
      catch (xercesc::XMLException& e)
      {
        char* message = xercesc::XMLString::transcode(e.getMessage());
        LOG_ERROR << "XML toolkit teardown error: " << message << endl;
        XMLString::release(&message);
      }
    }

    /*
     * reads a mzid file into handlers pro_id_ & pep_id_ members
     */
    void MzIdentMLDOMHandler::readMzIdentMLFile(const std::string& mzid_file)
    {
      // Test to see if the file is ok.
      struct stat fileStatus;

      errno = 0;
      if (stat(mzid_file.c_str(), &fileStatus) == -1) // ==0 ok; ==-1 error
      {
        if (errno == ENOENT) // errno declared by include file errno.h
          throw (runtime_error("Path file_name does not exist, or path is an empty string."));
        else if (errno == ENOTDIR)
          throw (runtime_error("A component of the path is not a directory."));
        // On MSVC 2008, the ELOOP constant is not declared and thus introduces a compile error
        //else if (errno == ELOOP)
        //  throw (runtime_error("Too many symbolic links encountered while traversing the path."));
        else if (errno == EACCES)
          throw (runtime_error("Permission denied."));
        else if (errno == ENAMETOOLONG)
          throw (runtime_error("File can not be read."));
      }

      // Configure DOM parser.
      mzid_parser_.setValidationScheme(XercesDOMParser::Val_Never);
      mzid_parser_.setDoNamespaces(false);
      mzid_parser_.setDoSchema(false);
      mzid_parser_.setLoadExternalDTD(false);

      try
      {
        mzid_parser_.parse(mzid_file.c_str());

        // no need to free this pointer - owned by the parent parser object
        xercesc::DOMDocument* xmlDoc = mzid_parser_.getDocument();

        // Catch special case: Cross-Linking MS
        DOMNodeList* additionalSearchParams = xmlDoc->getElementsByTagName(XMLString::transcode("AdditionalSearchParams"));
        const  XMLSize_t as_node_count = additionalSearchParams->getLength();

        for (XMLSize_t i = 0; i < as_node_count; ++i)
        {
          DOMNode* current_sp = additionalSearchParams->item(i);

          DOMElement* element_SearchParams = dynamic_cast<xercesc::DOMElement*>(current_sp);
          String cross_linking_search = XMLString::transcode(element_SearchParams->getAttribute(XMLString::transcode("id")));
          DOMElement* child = element_SearchParams->getFirstElementChild();

          while (child && !xl_ms_search_)
          {
            String accession = XMLString::transcode(child->getAttribute(XMLString::transcode("accession")));
            if (accession == "MS:1002494") // accession for "cross-linking search"
            {
              xl_ms_search_ = true;
            }
            child = child->getNextElementSibling();
          }
        }

        if (xl_ms_search_)
        {
          LOG_DEBUG << "Reading a Cross-Linking MS file." << endl;
        }

        // 0. AnalysisSoftwareList {0,1}
        DOMNodeList* analysisSoftwareElements = xmlDoc->getElementsByTagName(XMLString::transcode("AnalysisSoftware"));
        parseAnalysisSoftwareList_(analysisSoftwareElements);

        // 1. DataCollection {1,1}
        DOMNodeList* spectraDataElements = xmlDoc->getElementsByTagName(XMLString::transcode("SpectraData"));
        if (spectraDataElements->getLength() == 0) throw(runtime_error("No SpectraData nodes"));
        parseInputElements_(spectraDataElements);

        // 1.2. SearchDatabase {0,unbounded}
        DOMNodeList* searchDatabaseElements = xmlDoc->getElementsByTagName(XMLString::transcode("SearchDatabase"));
        parseInputElements_(searchDatabaseElements);

        // 1.1 SourceFile {0,unbounded}
        DOMNodeList* sourceFileElements = xmlDoc->getElementsByTagName(XMLString::transcode("SourceFile"));
        parseInputElements_(sourceFileElements);

        // 2. SpectrumIdentification  {1,unbounded} ! creates identification runs (or ProteinIdentifications)
        DOMNodeList* spectrumIdentificationElements = xmlDoc->getElementsByTagName(XMLString::transcode("SpectrumIdentification"));
        if (spectrumIdentificationElements->getLength() == 0) throw(runtime_error("No SpectrumIdentification nodes"));
        parseSpectrumIdentificationElements_(spectrumIdentificationElements);

        // 3. AnalysisProtocolCollection {1,1} SpectrumIdentificationProtocol  {1,unbounded} ! identification run parameters
        DOMNodeList* spectrumIdentificationProtocolElements = xmlDoc->getElementsByTagName(XMLString::transcode("SpectrumIdentificationProtocol"));
        if (spectrumIdentificationProtocolElements->getLength() == 0) throw(runtime_error("No SpectrumIdentificationProtocol nodes"));
        parseSpectrumIdentificationProtocolElements_(spectrumIdentificationProtocolElements);

        // 4. SequenceCollection nodes {0,1} DBSequenceElement {1,unbounded} Peptide {0,unbounded} PeptideEvidence {0,unbounded}
        DOMNodeList* dbSequenceElements = xmlDoc->getElementsByTagName(XMLString::transcode("DBSequence"));
        parseDBSequenceElements_(dbSequenceElements);

        DOMNodeList* peptideElements = xmlDoc->getElementsByTagName(XMLString::transcode("Peptide"));
        parsePeptideElements_(peptideElements);

        DOMNodeList* peptideEvidenceElements = xmlDoc->getElementsByTagName(XMLString::transcode("PeptideEvidence"));
        parsePeptideEvidenceElements_(peptideEvidenceElements);
//          mzid_parser_.resetDocumentPool(); //segfault prone: do not use!

        // 5. AnalysisSampleCollection ??? contact stuff

        // 6. AnalysisCollection {1,1} - build final structures PeptideIdentification (and hits)

        // 6.1 SpectrumIdentificationList {0,1}
        DOMNodeList* spectrumIdentificationListElements = xmlDoc->getElementsByTagName(XMLString::transcode("SpectrumIdentificationList"));
        if (spectrumIdentificationListElements->getLength() == 0) throw(runtime_error("No SpectrumIdentificationList nodes"));
        parseSpectrumIdentificationListElements_(spectrumIdentificationListElements);

        // 6.2 ProteinDetection {0,1}
        DOMNodeList* parseProteinDetectionListElements = xmlDoc->getElementsByTagName(XMLString::transcode("ProteinDetectionList"));
        parseProteinDetectionListElements_(parseProteinDetectionListElements);

        for (vector<ProteinIdentification>::iterator it = pro_id_->begin(); it != pro_id_->end(); ++it)
        {
          it->sort();
        }
        //note: PeptideIdentification sorting here not necessary any more, due to sorting according to cv in SpectrumIdentificationResult

      }
      catch (xercesc::XMLException& e)
      {
        char* message = xercesc::XMLString::transcode(e.getMessage());
//          ostringstream errBuf;
//          errBuf << "Error parsing file: " << message << flush;
        LOG_ERROR << "XERCES error parsing file: " << message << flush << endl;
        XMLString::release(&message);
      }
    }

    void MzIdentMLDOMHandler::writeMzIdentMLFile(const std::string& mzid_file)
    {
      DOMImplementation* impl =  DOMImplementationRegistry::getDOMImplementation(XMLString::transcode("XML 1.0")); //XML 3?!
      if (impl != nullptr)
      {
        try
        {
          xercesc::DOMDocument* xmlDoc = impl->createDocument(
            XMLString::transcode("http://psidev.info/psi/pi/mzIdentML/1.1"),
            XMLString::transcode("MzIdentML"), // root element name
            nullptr); // document type object (DTD).

          DOMElement* rootElem = xmlDoc->getDocumentElement();
          rootElem->setAttribute(XMLString::transcode("version"),
                                 XMLString::transcode(schema_version_.c_str()));
          rootElem->setAttribute(XMLString::transcode("xsi:schemaLocation"),
                                 XMLString::transcode("http://psidev.info/psi/pi/mzIdentML/1.1 ../../schema/mzIdentML1.1.0.xsd"));
          rootElem->setAttribute(XMLString::transcode("creationDate"),
                                 XMLString::transcode(String(DateTime::now().getDate() + "T" + DateTime::now().getTime()).c_str()));

          // * cvList *
          DOMElement* cvl_p = xmlDoc->createElement(XMLString::transcode("cvList")); // TODO add generically
          buildCvList_(cvl_p);
          rootElem->appendChild(cvl_p);

          // * AnalysisSoftwareList *
          DOMElement* asl_p = xmlDoc->createElement(XMLString::transcode("AnalysisSoftwareList"));
          for (vector<ProteinIdentification>::const_iterator pi = cpro_id_->begin(); pi != cpro_id_->end(); ++pi)
          {
//                  search_engine_version_ = pi->getSearchEngineVersion();
//                  search_engine_ = pi->getSearchEngine();
          }
          buildAnalysisSoftwareList_(asl_p);
          rootElem->appendChild(asl_p);

//              // * AnalysisSampleCollection *
//              DOMElement* asc_p = xmlDoc->createElement(XMLString::transcode("AnalysisSampleCollection"));
//              buildAnalysisSampleCollection_(asc_p);
//              rootElem->appendChild(asc_p);

          // * SequenceCollection *
          DOMElement* sc_p = xmlDoc->createElement(XMLString::transcode("SequenceCollection"));

          for (vector<ProteinIdentification>::const_iterator pi = cpro_id_->begin(); pi != cpro_id_->end(); ++pi)
          {
            String dbref = pi->getSearchParameters().db +  pi->getSearchParameters().db_version + pi->getSearchParameters().taxonomy; //TODO @mths : this needs to be more unique, btw add tax etc. as cv to DBSequence
            for (vector<ProteinHit>::const_iterator ph = pi->getHits().begin(); ph != pi->getHits().end(); ++ph)
            {
              CVTermList cvs;
              DBSequence temp_struct = {ph->getSequence(), dbref, ph->getAccession(), cvs};
              db_sq_map_.insert(make_pair(ph->getAccession(), temp_struct));
            }
          }

          set<AASequence> pepset;
          for (vector<PeptideIdentification>::const_iterator pi = cpep_id_->begin(); pi != cpep_id_->end(); ++pi)
          {
            for (vector<PeptideHit>::const_iterator ph = pi->getHits().begin(); ph != pi->getHits().end(); ++ph)
            {
              list<String> pepevs;
              for (vector<OpenMS::PeptideEvidence>::const_iterator pev = ph->getPeptideEvidences().begin(); pev != ph->getPeptideEvidences().end(); ++pev)
              {
                String pepevref = String("OpenMS") + String(UniqueIdGenerator::getUniqueId());
                pv_db_map_.insert(make_pair(pepevref, pev->getProteinAccession()));
                pepevs.push_back(pepevref);
                bool idec = (String(ph->getMetaValue("target_decoy"))).hasSubstring("decoy");
                PeptideEvidence temp_struct = {pev->getStart(), pev->getEnd(), pev->getAABefore(), pev->getAAAfter(), idec}; //TODO @ mths : completely switch to PeptideEvidence
                pe_ev_map_.insert(make_pair(pepevref, temp_struct)); // TODO @ mths : double check start & end & chars for before & after
              }
              hit_pev_.push_back(pepevs);

              String pepref = String("OpenMS") + String(UniqueIdGenerator::getUniqueId());
              if (pepset.find(ph->getSequence()) != pepset.end())
              {
                pepset.insert(ph->getSequence());
                pep_map_.insert(make_pair(pepref, ph->getSequence()));
                for (list<String>::iterator pepevref = pepevs.begin(); pepevref != pepevs.end(); ++pepevref)
                {
                  p_pv_map_.insert(make_pair(*pepevref, pepref));
                }
              }
            }
          }

          buildSequenceCollection_(sc_p);
          rootElem->appendChild(sc_p);

          // * AnalysisCollection *
          DOMElement* analysis_c_p = xmlDoc->createElement(XMLString::transcode("AnalysisCollection"));
          buildAnalysisCollection_(analysis_c_p);
          rootElem->appendChild(analysis_c_p);

          // * AnalysisProtocolCollection *
          DOMElement* apc_p = xmlDoc->createElement(XMLString::transcode("AnalysisProtocolCollection"));
          buildAnalysisCollection_(apc_p);
          rootElem->appendChild(apc_p);

          // * DataCollection *
          DOMElement* dc_p = xmlDoc->createElement(XMLString::transcode("DataCollection"));
          rootElem->appendChild(dc_p);
          DOMElement* in_p = dc_p->getOwnerDocument()->createElement(XMLString::transcode("Inputs"));
          DOMElement* ad_p = dc_p->getOwnerDocument()->createElement(XMLString::transcode("AnalysisData"));
          dc_p->appendChild(in_p);
          dc_p->appendChild(ad_p);

          // * BibliographicReference *
          DOMElement* br_p = xmlDoc->createElement(XMLString::transcode("BibliographicReference"));
          br_p->setAttribute(XMLString::transcode("authors"), XMLString::transcode("all"));
          rootElem->appendChild(br_p);

          // * Serialisation *
          DOMLSSerializer* serializer = ((DOMImplementationLS*)impl)->createLSSerializer();
          // serializer gets prettyprint and stuff
          if (serializer->getDomConfig()->canSetParameter(XMLUni::fgDOMWRTDiscardDefaultContent, true))
            serializer->getDomConfig()->setParameter(XMLUni::fgDOMWRTDiscardDefaultContent, true);
          if (serializer->getDomConfig()->canSetParameter(XMLUni::fgDOMWRTFormatPrettyPrint, true))
            serializer->getDomConfig()->setParameter(XMLUni::fgDOMWRTFormatPrettyPrint, true);

//              // optionally implement DOMErrorHandler (e.g. MyDOMErrorHandler) and set it to the serializer
//              DOMErrorHandler* errHandler = new myDOMErrorHandler();
//              serializer->getDomConfig()->setParameter(XMLUni::fgDOMErrorHandler, myErrorHandler);

          XMLFormatTarget* file_target = new LocalFileFormatTarget(mzid_file.c_str());
          DOMLSOutput* dom_output = ((DOMImplementationLS*)impl)->createLSOutput();
          dom_output->setByteStream(file_target);

          try
          {
            // do the serialization through DOMLSSerializer::write();
            serializer->write(xmlDoc, dom_output);
          }
          catch (const XMLException& toCatch)
          {
            char* message = XMLString::transcode(toCatch.getMessage());
            LOG_ERROR << "Serialisation exception: \n"
                      << message << "\n";
            XMLString::release(&message);
          }
          catch (const DOMException& toCatch)
          {
            char* message = XMLString::transcode(toCatch.msg);
            LOG_ERROR << "Serialisation exception: \n"
                      << message << "\n";
            XMLString::release(&message);
          }
          catch (...)
          {
            LOG_ERROR << "Unexpected exception building the document tree." << endl;
          }

          dom_output->release();
          serializer->release();
//              delete myErrorHandler;
          delete file_target;
        }
        catch (const OutOfMemoryException&)
        {
          LOG_ERROR << "Xerces OutOfMemoryException" << endl;
        }
        catch (const DOMException& e)
        {
          LOG_ERROR << "DOMException code is: " << e.code << endl;
        }
        catch (const exception& e)
        {
          LOG_ERROR << "An error occurred creating the document: " << e.what() << endl;
        }

      } // (inpl != NULL)
      else
      {
        LOG_ERROR << "Requested DOM implementation is not supported" << endl;
      }
    }

    pair<CVTermList, map<String, DataValue> > MzIdentMLDOMHandler::parseParamGroup_(DOMNodeList* paramGroup)
    {
      CVTermList ret_cv;
      map<String, DataValue> ret_up;
      const  XMLSize_t cv_node_count = paramGroup->getLength();
      for (XMLSize_t cvi = 0; cvi < cv_node_count; ++cvi)
      {
        DOMNode* current_cv = paramGroup->item(cvi);
        if (current_cv->getNodeType() && // true is not NULL
            current_cv->getNodeType() == DOMNode::ELEMENT_NODE) // is element - possibly not necessary after getElementsByTagName
        {
          DOMElement* element_param = dynamic_cast<xercesc::DOMElement*>(current_cv);
          if ((std::string)XMLString::transcode(element_param->getTagName()) == "cvParam")
          {
            ret_cv.addCVTerm(parseCvParam_(element_param));
          }
          else if ((std::string)XMLString::transcode(element_param->getTagName()) == "userParam")
          {
            ret_up.insert(parseUserParam_(element_param));
          }
          else if ((std::string)XMLString::transcode(element_param->getTagName()) == "PeptideEvidence"
                  || (std::string)XMLString::transcode(element_param->getTagName()) == "PeptideEvidenceRef"
                  || (std::string)XMLString::transcode(element_param->getTagName()) == "SpectrumIdentificationItem")
          {
            //here it's okay to do nothing
          }
          else
          {
            LOG_WARN << "Misplaced elements ignored in 'ParamGroup' in " << (std::string)XMLString::transcode(element_param->getTagName()) << endl;
          }
        }
      }
      return make_pair(ret_cv, ret_up);
    }

    CVTerm MzIdentMLDOMHandler::parseCvParam_(DOMElement* param)
    {
      if (param)
      {
        //      <cvParam accession="MS:1001469" name="taxonomy: scientific name" cvRef="PSI-MS"  value="Drosophila melanogaster"/>
        String accession = XMLString::transcode(param->getAttribute(XMLString::transcode("accession")));
        String name = XMLString::transcode(param->getAttribute(XMLString::transcode("name")));
        String cvRef = XMLString::transcode(param->getAttribute(XMLString::transcode("cvRef")));
        String value = XMLString::transcode(param->getAttribute(XMLString::transcode("value")));

        String unitAcc = XMLString::transcode(param->getAttribute(XMLString::transcode("unitAccession")));
        String unitName = XMLString::transcode(param->getAttribute(XMLString::transcode("unitName")));
        String unitCvRef = XMLString::transcode(param->getAttribute(XMLString::transcode("unitCvRef")));

        CVTerm::Unit u; // TODO @mths : make DataValue usage safe!
        if (!unitAcc.empty() && !unitName.empty())
        {
          u = CVTerm::Unit(unitAcc, unitName, unitCvRef);
          if (unitCvRef.empty())
          {
            LOG_WARN << "This mzid file uses a cv term with units, but without "
                     << "unit cv reference (required)! Please notify the mzid "
                     << "producer of this file. \"" << name << "\" will be read as \""
                     << unitName << "\" but further actions on this unit may fail."
                     << endl;
          }
        }
        return CVTerm(accession, name, cvRef, value, u);
      }
      else
        throw invalid_argument("no cv param here");
    }

    pair<String, DataValue> MzIdentMLDOMHandler::parseUserParam_(DOMElement* param)
    {
      if (param)
      {
        //      <userParam name="Mascot User Comment" value="Example Mascot MS-MS search for PSI mzIdentML"/>
        String name = XMLString::transcode(param->getAttribute(XMLString::transcode("name")));
        String value = XMLString::transcode(param->getAttribute(XMLString::transcode("value")));
        String unitAcc = XMLString::transcode(param->getAttribute(XMLString::transcode("unitAccession")));
        String unitName = XMLString::transcode(param->getAttribute(XMLString::transcode("unitName")));
        String unitCvRef = XMLString::transcode(param->getAttribute(XMLString::transcode("unitCvRef")));
        String type = XMLString::transcode(param->getAttribute(XMLString::transcode("type")));
        DataValue dv;
        dv.setUnit(unitAcc + ":" + unitName);
        if (type == "xsd:float" || type == "xsd:double")
        {
          try
          {
            dv = value.toDouble();
          }
          catch (...)
          {
            LOG_ERROR << "Found float parameter not convertible to float type." << endl;
          }
        }
        else if (type == "xsd:int" || type == "xsd:unsignedInt")
        {
          try
          {
            dv = value.toInt();
          }
          catch (...)
          {
            LOG_ERROR << "Found integer parameter not convertible to integer type." << endl;
          }
        }
        else
        {
          dv = value;
        }
        return make_pair(name, dv);
      }
      else
      {
        LOG_ERROR << "No parameters found at given position." << endl;
        throw invalid_argument("no user param here");
      }
    }

    void MzIdentMLDOMHandler::parseAnalysisSoftwareList_(DOMNodeList* analysisSoftwareElements)
    {
      const  XMLSize_t as_node_count = analysisSoftwareElements->getLength();
      for (XMLSize_t swni = 0; swni < as_node_count; ++swni)
      {
        DOMNode* current_as = analysisSoftwareElements->item(swni);
        if (current_as->getNodeType() && // true is not NULL
            current_as->getNodeType() == DOMNode::ELEMENT_NODE) // is element - possibly not necessary after getElementsByTagName
        {
          // Found element node: re-cast as element
          DOMElement* element_AnalysisSoftware = dynamic_cast<xercesc::DOMElement*>(current_as);
          String id = XMLString::transcode(element_AnalysisSoftware->getAttribute(XMLString::transcode("id")));
          DOMElement* child = element_AnalysisSoftware->getFirstElementChild();
          String swname, swversion;
          while (child)
          {
            if ((std::string)XMLString::transcode(child->getTagName()) == "SoftwareName") //must have exactly one SoftwareName
            {
              DOMNodeList* element_pg = child->getChildNodes();

              pair<CVTermList, map<String, DataValue> > swn = parseParamGroup_(element_pg);
              swversion = XMLString::transcode(element_AnalysisSoftware->getAttribute(XMLString::transcode("version")));
              if (!swn.first.getCVTerms().empty())
              {
                set<String> software_terms;
                cv_.getAllChildTerms(software_terms, "MS:1000531");
                for (map<String, vector<CVTerm> >::const_iterator it = swn.first.getCVTerms().begin(); it != swn.first.getCVTerms().end(); ++it)
                {
                  if (software_terms.find(it->first) != software_terms.end())
                  {
                    swname = it->second.front().getName();
                    break;
                  }
                }
              }
              else if (!swn.second.empty())
              {
                for (map<String, DataValue>::const_iterator up = swn.second.begin(); up != swn.second.end(); ++up)
                {
                  if (up->first.hasSubstring("name"))
                  {
                    swname = up->second.toString();
                    break;
                  }
                  else
                  {
                    swname = up->first;
                  }
                }
              }
            }
            child = child->getNextElementSibling();
          }
          if (!swname.empty() && !swversion.empty())
          {
            AnalysisSoftware temp_struct = {swname, swversion};
            as_map_.insert(make_pair(id, temp_struct));
          }
          else
          {
            LOG_ERROR << "No name/version found for 'AnalysisSoftware':" << id << "." << endl;
          }
        }
      }
    }

    void MzIdentMLDOMHandler::parseDBSequenceElements_(DOMNodeList* dbSequenceElements)
    {
      const  XMLSize_t dbs_node_count = dbSequenceElements->getLength();
      for (XMLSize_t c = 0; c < dbs_node_count; ++c)
      {
        DOMNode* current_dbs = dbSequenceElements->item(c);
        if (current_dbs->getNodeType() && // true is not NULL
            current_dbs->getNodeType() == DOMNode::ELEMENT_NODE) // is element - possibly not necessary after getElementsByTagName
        {
          // Found element node: re-cast as element
          DOMElement* element_dbs = dynamic_cast<xercesc::DOMElement*>(current_dbs);
          String id = XMLString::transcode(element_dbs->getAttribute(XMLString::transcode("id")));
          String seq = "";
          String dbref = XMLString::transcode(element_dbs->getAttribute(XMLString::transcode("searchDatabase_ref")));
          String acc = XMLString::transcode(element_dbs->getAttribute(XMLString::transcode("accession")));
          CVTermList cvs;

          DOMElement* child = element_dbs->getFirstElementChild();
          while (child)
          {
            if ((std::string)XMLString::transcode(child->getTagName()) == "Seq")
            {
              seq = (std::string)XMLString::transcode(child->getTextContent());
            }
            else if ((std::string)XMLString::transcode(child->getTagName()) == "cvParam")
            {
              cvs.addCVTerm(parseCvParam_(child));
            }
            child = child->getNextElementSibling();
          }
          if (acc != "")
          {
            DBSequence temp_struct = {seq, dbref, acc, cvs};
            db_sq_map_.insert(make_pair(id, temp_struct));
          }
        }
      }
    }

    void MzIdentMLDOMHandler::parsePeptideElements_(DOMNodeList* peptideElements)
    {
      const  XMLSize_t pep_node_count = peptideElements->getLength();
      for (XMLSize_t c = 0; c < pep_node_count; ++c)
      {
        DOMNode* current_pep = peptideElements->item(c);
        if (current_pep->getNodeType() && // true is not NULL
            current_pep->getNodeType() == DOMNode::ELEMENT_NODE) // is element - possibly not necessary after getElementsByTagName
        {
          // Found element node: re-cast as element
          DOMElement* element_pep = dynamic_cast<xercesc::DOMElement*>(current_pep);
          String id = XMLString::transcode(element_pep->getAttribute(XMLString::transcode("id")));

          //DOMNodeList* pep_sib = element_pep->getChildNodes();
          AASequence aas;
          try
          {
            //aas = parsePeptideSiblings_(pep_sib);
            try
            {
              aas = parsePeptideSiblings_(element_pep);
            }
            catch (Exception::MissingInformation)
            {
              // We found an unknown modification, we could try to rescue this
              // situation. The "name" attribute, if present, may be parsable:
              //   The potentially ambiguous common identifier, such as a
              //   human-readable name for the instance.
              String name = XMLString::transcode(element_pep->getAttribute(XMLString::transcode("name")));
              if (!name.empty()) aas = AASequence::fromString(name);
            }
          }
          catch (...)
          {
            LOG_ERROR << "No amino acid sequence readable from 'Peptide'" << endl;
          }

          pep_map_.insert(make_pair(id, aas));
        }
      }
    }

    void MzIdentMLDOMHandler::parsePeptideEvidenceElements_(DOMNodeList* peptideEvidenceElements)
    {
      const  XMLSize_t pev_node_count = peptideEvidenceElements->getLength();
      for (XMLSize_t c = 0; c < pev_node_count; ++c)
      {
        DOMNode* current_pev = peptideEvidenceElements->item(c);
        if (current_pev->getNodeType() && // true is not NULL
            current_pev->getNodeType() == DOMNode::ELEMENT_NODE) // is element - possibly not necessary after getElementsByTagName
        {
          // Found element node: re-cast as element
          DOMElement* element_pev = dynamic_cast<xercesc::DOMElement*>(current_pev);

//          <PeptideEvidence peptide_ref="peptide_1_1" id="PE_1_1_HSP70_ECHGR_0" start="161" end="172" pre="K" post="I" isDecoy="false" dBSequence_ref="DBSeq_HSP70_ECHGR"/>

          String id = XMLString::transcode(element_pev->getAttribute(XMLString::transcode("id")));
          String peptide_ref = XMLString::transcode(element_pev->getAttribute(XMLString::transcode("peptide_ref")));
          String dBSequence_ref = XMLString::transcode(element_pev->getAttribute(XMLString::transcode("dBSequence_ref")));
          //rest is optional !!
          int start = -1;
          int end = -1;
          try
          {
            start = String(XMLString::transcode(element_pev->getAttribute(XMLString::transcode("start")))).toInt();
            end = String(XMLString::transcode(element_pev->getAttribute(XMLString::transcode("end")))).toInt();
          }
          catch (...)
          {
            LOG_WARN << "'PeptideEvidence' without reference to the position in the originating sequence found." << endl;
          }
          char pre = '-';
          char post = '-';
          try
          {
            if (element_pev->hasAttribute(XMLString::transcode("pre")))
            {
              pre = *XMLString::transcode(element_pev->getAttribute(XMLString::transcode("pre")));
            }
            if (element_pev->hasAttribute(XMLString::transcode("post")))
            {
              post = *XMLString::transcode(element_pev->getAttribute(XMLString::transcode("post")));
            }
          }
          catch (...)
          {
            LOG_WARN << "'PeptideEvidence' without reference to the bordering amino acids in the originating sequence found." << endl;
          }
          bool idec = false;
          try
          {
            String d = *XMLString::transcode(element_pev->getAttribute(XMLString::transcode("isDecoy")));
            if (d.hasPrefix('t') || d.hasPrefix('1'))
              idec = true;
          }
          catch (...)
          {
            LOG_WARN << "'PeptideEvidence' with unreadable 'isDecoy' status found." << endl;
          }
          PeptideEvidence temp_struct = {start, end, pre, post, idec};
          pe_ev_map_.insert(make_pair(id, temp_struct));
          p_pv_map_.insert(make_pair(peptide_ref, id));
          pv_db_map_.insert(make_pair(id, dBSequence_ref));
        }
      }
    }

    void MzIdentMLDOMHandler::parseSpectrumIdentificationElements_(DOMNodeList* spectrumIdentificationElements)
    {
      const  XMLSize_t si_node_count = spectrumIdentificationElements->getLength();
      for (XMLSize_t c = 0; c < si_node_count; ++c)
      {
        DOMNode* current_si = spectrumIdentificationElements->item(c);
        if (current_si->getNodeType() && // true is not NULL
            current_si->getNodeType() == DOMNode::ELEMENT_NODE) // is element - possibly not necessary after getElementsByTagName
        {
          // Found element node: re-cast as element
          DOMElement* element_si = dynamic_cast<xercesc::DOMElement*>(current_si);
          String id = XMLString::transcode(element_si->getAttribute(XMLString::transcode("id")));
          String spectrumIdentificationProtocol_ref = XMLString::transcode(element_si->getAttribute(XMLString::transcode("spectrumIdentificationProtocol_ref")));
          String spectrumIdentificationList_ref = XMLString::transcode(element_si->getAttribute(XMLString::transcode("spectrumIdentificationList_ref")));
          String spectrumIdentification_date = XMLString::transcode(element_si->getAttribute(XMLString::transcode("activityDate")));

          String searchDatabase_ref = "";
          String spectra_data_ref = "";
          DOMElement* child = element_si->getFirstElementChild();
          while (child)
          {
            if ((std::string)XMLString::transcode(child->getTagName()) == "InputSpectra")
            {
              spectra_data_ref = XMLString::transcode(child->getAttribute(XMLString::transcode("spectraData_ref")));
            }
            else if ((std::string)XMLString::transcode(child->getTagName()) == "SearchDatabaseRef")
            {
              searchDatabase_ref = XMLString::transcode(child->getAttribute(XMLString::transcode("searchDatabase_ref")));
            }
            child = child->getNextElementSibling();
          }
          SpectrumIdentification temp_struct = {spectra_data_ref, searchDatabase_ref, spectrumIdentificationProtocol_ref, spectrumIdentificationList_ref};
          si_map_.insert(make_pair(id, temp_struct));

          pro_id_->push_back(ProteinIdentification());
          ProteinIdentification::SearchParameters sp;
          sp.db = db_map_[searchDatabase_ref].location;
          sp.db_version = db_map_[searchDatabase_ref].version;
          pro_id_->back().setSearchParameters(sp);
          if (xl_ms_search_)
          {
            pro_id_->back().setMetaValue("SpectrumIdentificationProtocol", "MS:1002494"); // XL-MS CV term
          }

          // internally we store a list of files so convert the mzIdentML file String to a StringList
          StringList spectra_data_list;
          spectra_data_list.push_back(sd_map_[spectra_data_ref]);
          pro_id_->back().setMetaValue("spectra_data", spectra_data_list);
          if (!spectrumIdentification_date.empty())
          {
            pro_id_->back().setDateTime(DateTime::fromString(spectrumIdentification_date.toQString(), "yyyy-MM-ddThh:mm:ss"));
          }
          else
          {
            pro_id_->back().setDateTime(DateTime::now());
          }
          pro_id_->back().setIdentifier(UniqueIdGenerator::getUniqueId()); // no more identification wit engine/date/time!
          //TODO setIdentifier to xml id?
          si_pro_map_.insert(make_pair(spectrumIdentificationList_ref, pro_id_->size() - 1));
        }
      }
    }

    void MzIdentMLDOMHandler::parseSpectrumIdentificationProtocolElements_(DOMNodeList* spectrumIdentificationProtocolElements)
    {
      const  XMLSize_t si_node_count = spectrumIdentificationProtocolElements->getLength();
      for (XMLSize_t c = 0; c < si_node_count; ++c)
      {
        ProteinIdentification::SearchParameters sp;
        DOMNode* current_sip = spectrumIdentificationProtocolElements->item(c);
        if (current_sip->getNodeType() && // true is not NULL
            current_sip->getNodeType() == DOMNode::ELEMENT_NODE) // is element - possibly not necessary after getElementsByTagName
        {
          // Found element node: re-cast as element
          DOMElement* element_sip = dynamic_cast<xercesc::DOMElement*>(current_sip);
          String id = XMLString::transcode(element_sip->getAttribute(XMLString::transcode("id")));
          String swr = XMLString::transcode(element_sip->getAttribute(XMLString::transcode("analysisSoftware_ref")));

          CVTerm searchtype;
          String enzymename;
          CVTermList param_cv;
          map<String, DataValue> param_up;
          CVTermList modparam;
          double p_tol = 0;
          double f_tol = 0;
          CVTermList tcv;
          map<String, DataValue> tup;
          DOMElement* child = element_sip->getFirstElementChild();
          while (child)
          {
            if ((std::string)XMLString::transcode(child->getTagName()) == "SearchType")
            {
              searchtype = parseCvParam_(child->getFirstElementChild());
            }
            else if ((std::string)XMLString::transcode(child->getTagName()) == "AdditionalSearchParams")
            {
              pair<CVTermList, map<String, DataValue> > as_params = parseParamGroup_(child->getChildNodes());
              sp = findSearchParameters_(as_params); // this must be renamed!!
            }
            else if ((std::string)XMLString::transcode(child->getTagName()) == "ModificationParams") // TODO @all where to store the specificities?
            {
              vector<String> fix, var;
              DOMElement* sm = child->getFirstElementChild();
              while (sm)
              {
                String residues = XMLString::transcode(sm->getAttribute(XMLString::transcode("residues")));
                bool fixedMod = false;
                XSValue::Status status;
                XSValue* val = XSValue::getActualValue(sm->getAttribute(XMLString::transcode("fixedMod")), XSValue::dt_boolean, status);
                if (status == XSValue::st_Init)
                {
                  fixedMod = val->fData.fValue.f_bool;
                }
                delete val;

//                double massDelta = 0;
//                try
//                {
//                  massDelta = boost::lexical_cast<double>(XMLString::transcode(sm->getAttribute(XMLString::transcode("massDelta"))));
//                }
//                catch (...)
//                {
//                    LOG_ERROR << "Could not cast ModificationParam massDelta from " << XMLString::transcode(sm->getAttribute(XMLString::transcode("massDelta")));
//                }

                String mname;
                CVTermList specificity_rules;
                DOMElement* sub = sm->getFirstElementChild();
                while (sub)
                {
                  if ((std::string)XMLString::transcode(sub->getTagName()) == "cvParam")
                  {
                    mname = XMLString::transcode(sub->getAttribute(XMLString::transcode("name")));
                  }
                  else if ((std::string)XMLString::transcode(sub->getTagName()) == "SpecificityRules")
                  {
                    specificity_rules.consumeCVTerms(parseParamGroup_(sub->getChildNodes()).first.getCVTerms());
                    // let's press them where all other SearchengineAdapters press them in
                  }
                  else
                  {
                    LOG_ERROR << "Misplaced information in 'ModificationParams' ignored." << endl;
                  }
                  sub = sub->getNextElementSibling();
                }

                if (!mname.empty())
                {
                  String mod;
                  String r = (residues!=".")?residues:"";
                  if (!specificity_rules.empty())
                  {
                    for (map<String, vector<CVTerm> >::const_iterator spci = specificity_rules.getCVTerms().begin(); spci != specificity_rules.getCVTerms().end(); ++spci)
                    {
                      if (spci->second.front().getAccession() == "MS:1001189")  // nterm
                      {
                        ResidueModification m = ModificationsDB::getInstance()->getModification(mname, r, ResidueModification::N_TERM);
                        mod = m.getFullId();
                      }
                      else if (spci->second.front().getAccession() == "MS:1001190")  // cterm
                      {
                        ResidueModification m = ModificationsDB::getInstance()->getModification(mname, r, ResidueModification::C_TERM);
                        mod = m.getFullId();
                      }
                      else if (spci->second.front().getAccession() == "MS:1002057")  // pro nterm
                      {
                        // TODO: add support for protein N-terminal modifications in unimod
                        // ResidueModification m = ModificationsDB::getInstance()->getModification(mname,  r, ResidueModification::PROTEIN_N_TERM);
                        ResidueModification m = ModificationsDB::getInstance()->getModification(mname,  r, ResidueModification::N_TERM);
                        mod = m.getFullId();
                      }
                      else if (spci->second.front().getAccession() == "MS:1002058")  // pro cterm
                      {
                        // TODO: add support for protein C-terminal modifications in unimod
                        // ResidueModification m = ModificationsDB::getInstance()->getModification(mname,  r, ResidueModification::PROTEIN_C_TERM);
                        ResidueModification m = ModificationsDB::getInstance()->getModification(mname,  r, ResidueModification::C_TERM);
                        mod = m.getFullId();
                      }
                    }
                  }
                  else  // anywhere
                  {
                    ResidueModification m = ModificationsDB::getInstance()->getModification(mname, r);
                    mod = m.getFullId();
                  }

                  if (fixedMod)
                  {
                    fix.push_back(mod);
                  }
                  else
                  {
                    var.push_back(mod);
                  }
                }
                sm = sm->getNextElementSibling();
              }
              sp.fixed_modifications = fix;
              sp.variable_modifications = var;
            }
            else if ((std::string)XMLString::transcode(child->getTagName()) == "Enzymes") // TODO @all : where store multiple enzymes for one identificationrun?
            {
              DOMElement* enzyme = child->getFirstElementChild(); //Enzyme elements
              while (enzyme)
              {
                int missedCleavages = -1;
                try
                {
                  missedCleavages = boost::lexical_cast<int>(std::string(XMLString::transcode(enzyme->getAttribute(XMLString::transcode("missedCleavages")))));
                }
                catch (exception& e)
                {
                  LOG_WARN << "Search engine enzyme settings for 'missedCleavages' unreadable: " << e.what()  << String(XMLString::transcode(enzyme->getAttribute(XMLString::transcode("missedCleavages")))) << endl;
                }
                sp.missed_cleavages = missedCleavages;

//                String semiSpecific = XMLString::transcode(enzyme->getAttribute(XMLString::transcode("semiSpecific"))); //xsd:boolean
//                String cTermGain = XMLString::transcode(enzyme->getAttribute(XMLString::transcode("cTermGain")));
//                String nTermGain = XMLString::transcode(enzyme->getAttribute(XMLString::transcode("nTermGain")));
//                int minDistance = -1;
//                try
//                {
//                  minDistance = String(XMLString::transcode(enzyme->getAttribute(XMLString::transcode("minDistance")))).toInt();
//                }
//                catch (...)
//                {
//                    LOG_WARN << "Search engine settings for 'minDistance' unreadable." << endl;
//                }
                enzymename = "UNKNOWN";
                DOMElement* sub = enzyme->getFirstElementChild();
                while (sub)
                {
                  //SiteRegex unstorable just now
                  if ((std::string)XMLString::transcode(sub->getTagName()) == "EnzymeName")
                  {
                    set<String> enzymes_terms;
                    cv_.getAllChildTerms(enzymes_terms, "MS:1001045"); // cleavage agent name
                    pair<CVTermList, map<String, DataValue> > params = parseParamGroup_(sub->getChildNodes());
                    for (map<String, vector<CVTerm> >::const_iterator it = params.first.getCVTerms().begin(); it != params.first.getCVTerms().end(); ++it)
                    {
                      if (enzymes_terms.find(it->first) != enzymes_terms.end())
                      {
                        enzymename = it->second.front().getName();
                      }
                      else
                      {
                        LOG_WARN << "Additional parameters for enzyme settings not readable." << endl;
                      }
                    }
                  }
                  sub = sub->getNextElementSibling();
                }
                if (ProteaseDB::getInstance()->hasEnzyme(enzymename))
                {
                  sp.digestion_enzyme = *(ProteaseDB::getInstance()->getEnzyme(enzymename));
                }
                enzyme = enzyme->getNextElementSibling();
              }
            }
            else if ((std::string)XMLString::transcode(child->getTagName()) == "FragmentTolerance")
            {
              pair<CVTermList, map<String, DataValue> > params = parseParamGroup_(child->getChildNodes());
              //+- take the numerically greater
              for (map<String, vector<CVTerm> >::const_iterator it = params.first.getCVTerms().begin(); it != params.first.getCVTerms().end(); ++it)
              {
                f_tol = max(f_tol, it->second.front().getValue().toString().toDouble());
                sp.fragment_mass_tolerance = f_tol;
                if (it->second.front().getUnit().name == "parts per million" )
                {
                  sp.fragment_mass_tolerance_ppm = true;
                }
              }
            }
            else if ((std::string)XMLString::transcode(child->getTagName()) == "ParentTolerance")
            {
              pair<CVTermList, map<String, DataValue> > params = parseParamGroup_(child->getChildNodes());
              //+- take the numerically greater
              for (map<String, vector<CVTerm> >::const_iterator it = params.first.getCVTerms().begin(); it != params.first.getCVTerms().end(); ++it)
              {
                p_tol = max(p_tol, it->second.front().getValue().toString().toDouble());
                sp.precursor_mass_tolerance = p_tol;
                if (it->second.front().getUnit().name == "parts per million" )
                {
                  sp.precursor_mass_tolerance_ppm = true;
                }

              }
            }
            else if ((std::string)XMLString::transcode(child->getTagName()) == "Threshold")
            {
              pair<CVTermList, map<String, DataValue> > params = parseParamGroup_(child->getChildNodes());
              tcv = params.first;
              tup = params.second;
            }
            child = child->getNextElementSibling();
            //      <DatabaseFilters> omitted for now, not reflectable by our member structures
            //      <DatabaseTranslation> omitted for now, not reflectable by our member structures
            //      <Masstable> omitted for now, not reflectable by our member structures
          }
          SpectrumIdentificationProtocol temp_struct = {searchtype, enzymename, param_cv, param_up, modparam, p_tol, f_tol, tcv, tup};
          sp_map_.insert(make_pair(id, temp_struct));

          double thresh = 0.0;
          bool use_thresh = false;
          set<String> threshold_terms;
          cv_.getAllChildTerms(threshold_terms, "MS:1002482"); //statistical threshold
          for (map<String, vector<OpenMS::CVTerm> >::const_iterator thit = tcv.getCVTerms().begin(); thit != tcv.getCVTerms().end(); ++thit)
          {
            if (threshold_terms.find(thit->first) != threshold_terms.end())
            {
              if (thit->first != "MS:1001494") // no threshold
              {
                thresh = thit->second.front().getValue().toString().toDouble(); // cast fix needed as DataValue is init with XercesString
                use_thresh = true;
                break;
              }
              else
              {
                break;
              }
            }
          }

          String search_engine, search_engine_version;
          for (map<String, SpectrumIdentification>::const_iterator si_it = si_map_.begin(); si_it != si_map_.end(); ++si_it)
          {
            if (si_it->second.spectrum_identification_protocol_ref == id)
            {
              search_engine = as_map_[swr].name;
              search_engine_version = as_map_[swr].version;
//              String identi = search_engine+"_"+si_pro_map_[si_it->second.spectrum_identification_list_ref]->getDateTime().getDate()+"T"
//                      +si_pro_map_[si_it->second.spectrum_identification_list_ref]->getDateTime().getTime();
//              pro_id_->at(si_pro_map_[si_it->second.spectrum_identification_list_ref]).setIdentifier(identi);
              pro_id_->at(si_pro_map_[si_it->second.spectrum_identification_list_ref]).setSearchEngine(search_engine);
              pro_id_->at(si_pro_map_[si_it->second.spectrum_identification_list_ref]).setSearchEngineVersion(search_engine_version);
              sp.db = pro_id_->at(si_pro_map_[si_it->second.spectrum_identification_list_ref]).getSearchParameters().db; // was previously set, but main parts of sp are set here
              sp.db_version = pro_id_->at(si_pro_map_[si_it->second.spectrum_identification_list_ref]).getSearchParameters().db_version; // was previously set, but main parts of sp are set here
              pro_id_->at(si_pro_map_[si_it->second.spectrum_identification_list_ref]).setSearchParameters(sp);
              if (use_thresh)
              {
                pro_id_->at(si_pro_map_[si_it->second.spectrum_identification_list_ref]).setSignificanceThreshold(thresh);
              }
            }
          }
        }
      }
    }

    void MzIdentMLDOMHandler::parseInputElements_(DOMNodeList* inputElements)
    {
      const  XMLSize_t node_count = inputElements->getLength();
      for (XMLSize_t c = 0; c < node_count; ++c)
      {
        DOMNode* current_in = inputElements->item(c);
        if (current_in->getNodeType() && // true is not NULL
            current_in->getNodeType() == DOMNode::ELEMENT_NODE) // is element - possibly not necessary after getElementsByTagName
        {
          // Found element node: re-cast as element
          DOMElement* element_in = dynamic_cast<xercesc::DOMElement*>(current_in);

          String id = XMLString::transcode(element_in->getAttribute(XMLString::transcode("id")));
          String location = XMLString::transcode(element_in->getAttribute(XMLString::transcode("location")));

          if ((std::string)XMLString::transcode(element_in->getTagName()) == "SpectraData")
          {
            //      <FileFormat> omitted for now, not reflectable by our member structures
            //      <SpectrumIDFormat> omitted for now, not reflectable by our member structures
            sd_map_.insert(make_pair(id, location));
          }
          else if ((std::string)XMLString::transcode(element_in->getTagName()) == "SourceFile")
          {
            //      <FileFormat> omitted for now, not reflectable by our member structures
            sr_map_.insert(make_pair(id, location));
          }
          else if ((std::string)XMLString::transcode(element_in->getTagName()) == "SearchDatabase")
          {
            //      <FileFormat> omitted for now, not reflectable by our member structures
            DateTime releaseDate;
//            releaseDate.set(String(XMLString::transcode(element_in->getAttribute(XMLString::transcode("releaseDate")))));
            String version = XMLString::transcode(element_in->getAttribute(XMLString::transcode("version")));
            String dbname = "";
            DOMElement* element_dbn = element_in->getFirstElementChild();
            while (element_dbn)
            {
              if ((std::string)XMLString::transcode(element_dbn->getTagName()) == "DatabaseName")
              {
                DOMElement* databasename_param = element_dbn->getFirstElementChild();
                while (databasename_param)
                {
                  if ((std::string)XMLString::transcode(databasename_param->getTagName()) == "userParam")
                  {
                    CVTerm param = parseCvParam_(databasename_param);
                    dbname = param.getValue();
                  }
                  else if ((std::string)XMLString::transcode(databasename_param->getTagName()) == "cvParam")
                  {
                    pair<String, DataValue> param = parseUserParam_(databasename_param);
                    dbname = param.second.toString();
                  }
                  databasename_param = databasename_param->getNextElementSibling();
                }
                //each SearchDatabase element may have one DatabaseName, each DatabaseName only one param
              }
              element_dbn = element_dbn->getNextElementSibling();
            }
            if (dbname.empty())
            {
              LOG_WARN << "No DatabaseName element found, use read in results at own risk." << endl;
              dbname = "unknown";
            }
            DatabaseInput temp_struct = {dbname, location, version, releaseDate};
            db_map_.insert(make_pair(id, temp_struct));
          }
        }
      }
    }

    void MzIdentMLDOMHandler::parseSpectrumIdentificationListElements_(DOMNodeList* spectrumIdentificationListElements)
    {
      const  XMLSize_t node_count = spectrumIdentificationListElements->getLength();
      for (XMLSize_t c = 0; c < node_count; ++c)
      {
        DOMNode* current_lis = spectrumIdentificationListElements->item(c);
        if (current_lis->getNodeType() && // true is not NULL
            current_lis->getNodeType() == DOMNode::ELEMENT_NODE) // is element - possibly not necessary after getElementsByTagName
        {
          // Found element node: re-cast as element
          DOMElement* element_lis = dynamic_cast<xercesc::DOMElement*>(current_lis);
          String id = XMLString::transcode(element_lis->getAttribute(XMLString::transcode("id")));
//          String name = XMLString::transcode(element_res->getAttribute(XMLString::transcode("name")));

          DOMElement* element_res = element_lis->getFirstElementChild();
          while (element_res)
          {
            if ((std::string)XMLString::transcode(element_res->getTagName()) == "SpectrumIdentificationResult")
            {
              String spectra_data_ref = XMLString::transcode(element_res->getAttribute(XMLString::transcode("spectraData_ref"))); //ref to the sourcefile, could be useful but now nowhere to store
              String spectrumID = XMLString::transcode(element_res->getAttribute(XMLString::transcode("spectrumID")));
              pair<CVTermList, map<String, DataValue> > params = parseParamGroup_(element_res->getChildNodes());

              if (xl_ms_search_) // XL-MS data has a different structure (up to 4 spectrum identification items for the same PSM)
              {
                std::multimap<String, int> xl_val_map;
                std::set<String> xl_val_set;
                int index_counter = 0;
                DOMElement* sii = element_res->getFirstElementChild();

                // loop over all SIIs of a spectrum and group together the SIIs belonging to the same cross-link spectrum match
                while (sii)
                {
                  if ((std::string)XMLString::transcode(sii->getTagName()) == "SpectrumIdentificationItem")
                  {
                    DOMNodeList* sii_cvp = sii->getElementsByTagName(XMLString::transcode("cvParam"));
                    const  XMLSize_t cv_count = sii_cvp->getLength();
                    for (XMLSize_t i = 0; i < cv_count; ++i)
                    {
                      DOMElement* element_sii_cvp = dynamic_cast<xercesc::DOMElement*>(sii_cvp->item(i));
                      if (String(XMLString::transcode(element_sii_cvp->getAttribute(XMLString::transcode("accession")))) == String("MS:1002511")) // cross-link spectrum identification item
                      {
                        String xl_val = XMLString::transcode(element_sii_cvp->getAttribute(XMLString::transcode("value")));
                        xl_val_map.insert(make_pair(xl_val, index_counter));
                        xl_val_set.insert(xl_val);
                      }
                    }
                  }
                  sii = sii->getNextElementSibling();
                  ++index_counter;
                }

                for (set<String>::const_iterator set_it = xl_val_set.begin(); set_it != xl_val_set.end(); ++set_it)
                {
                  parseSpectrumIdentificationItemSetXLMS(set_it, xl_val_map, element_res, spectrumID);
                }
                pep_id_->back().setIdentifier(pro_id_->at(si_pro_map_[id]).getIdentifier());
              }
              else // general case
              {
                pep_id_->push_back(PeptideIdentification());
                pep_id_->back().setHigherScoreBetter(false); //either a q-value or an e-value, only if neither available there will be another
                pep_id_->back().setMetaValue("spectrum_reference", spectrumID);  // SpectrumIdentificationResult attribute spectrumID is taken from the mz_file and should correspond to MSSpectrum.nativeID, thus spectrum_reference will serve as reference. As the format of the 'reference' widely varies from vendor to vendor, spectrum_reference as string will serve best, indices are not recommended.

                //fill pep_id_->back() with content
                DOMElement* parent = dynamic_cast<xercesc::DOMElement*>(element_res->getParentNode());
                String sil = XMLString::transcode(parent->getAttribute(XMLString::transcode("id")));

                DOMElement* child = element_res->getFirstElementChild();
                while (child)
                {
                  if ((std::string)XMLString::transcode(child->getTagName()) == "SpectrumIdentificationItem")
                  {
                    parseSpectrumIdentificationItemElement_(child, pep_id_->back(), sil);
                  }
                  child = child->getNextElementSibling();
                }

              } // end of "not-XLMS-results"

              // TODO @mths: setSignificanceThreshold, but from where?

              pep_id_->back().setIdentifier(pro_id_->at(si_pro_map_[id]).getIdentifier());

              pep_id_->back().sortByRank();

              //adopt cv s
              for (map<String, vector<CVTerm> >::const_iterator cvit =  params.first.getCVTerms().begin(); cvit != params.first.getCVTerms().end(); ++cvit)
              {
                // check for retention time or scan time entry
                /* N.B.: MzIdentML does not impose the requirement to store
                   'redundant' data (e.g. RT) as the identified spectrum is
                   unambiguously referencable by the spectrumID (OpenMS
                   internally spectrum_reference) and hence such data can be
                   looked up in the mz file. For convenience, and as OpenMS
                   relies on the smallest common denominator to reference a
                   spectrum (RT/precursor MZ), we provide functionality to amend
                   RT data to identifications and support reading such from mzid
                */
                if (cvit->first == "MS:1000894" || cvit->first == "MS:1000016") //TODO use subordinate terms which define units
                {
                  double rt = cvit->second.front().getValue().toString().toDouble();
                  if (cvit->second.front().getUnit().accession == "UO:0000031")  // minutes
                  {
                    rt *= 60.0;
                  }
                  pep_id_->back().setRT(rt);
                }
                else
                {
                  pep_id_->back().setMetaValue(cvit->first, cvit->second.front().getValue()); // TODO? all DataValues - are there more then one, my guess is this is overdesigned
                }
              }
              //adopt up s
              for (map<String, DataValue>::const_iterator upit = params.second.begin(); upit != params.second.end(); ++upit)
              {
                pep_id_->back().setMetaValue(upit->first, upit->second);
              }
              if (pep_id_->back().getRT() != pep_id_->back().getRT())
              {
                LOG_WARN << "No retention time found for 'SpectrumIdentificationResult'" << endl;
              }
            }
            element_res = element_res->getNextElementSibling();
          }
        }
      }
    }

    void MzIdentMLDOMHandler::parseSpectrumIdentificationItemSetXLMS(set<String>::const_iterator set_it, std::multimap<String, int> xl_val_map, DOMElement* element_res, String spectrumID)
    {
      // each value in the set corresponds to one PeptideIdentification object
      std::pair <std::multimap<String, int>::iterator, std::multimap<String, int>::iterator> range;
      range = xl_val_map.equal_range(*set_it);
      DOMNodeList* siis = element_res->getElementsByTagName(XMLString::transcode("SpectrumIdentificationItem"));

      DOMElement* parent = dynamic_cast<xercesc::DOMElement*>(element_res->getParentNode());
      String spectrumIdentificationList_ref = XMLString::transcode(parent->getAttribute(XMLString::transcode("id")));

      // initialize all needed values, extract them one by one in vectors, e.g. using max and min to determine which are heavy which light
      // get peptide id, that way determine donor, acceptor (alpha, beta)
      std::vector<String> peptides;
      double score = -1;
      std::vector<double> exp_mzs;
      std::vector<double> RTs;
      int rank = 0;
      int charge = 0;
      vector<PeptideHit::PeakAnnotation> frag_annotations;

      double xcorrx = 0;
      double xcorrc = 0;
      double matchodds = 0;
      double intsum = 0;
      double wTIC = 0;
      vector< vector<String> > userParamNameLists;
      vector< vector<String> > userParamValueLists;
      vector< vector<String> > userParamUnitLists;

      for (std::multimap<String, int>::iterator it=range.first; it!=range.second; ++it)
      {
        DOMElement* cl_sii = dynamic_cast<xercesc::DOMElement*>(siis->item(it->second));
        // Attributes
        String peptide = XMLString::transcode(cl_sii->getAttribute(XMLString::transcode("peptide_ref")));
        peptides.push_back(peptide);
        double exp_mz = atof(XMLString::transcode(cl_sii->getAttribute(XMLString::transcode("experimentalMassToCharge"))));
        exp_mzs.push_back(exp_mz);

        if (rank == 0)
        {
          rank = atoi(XMLString::transcode(cl_sii->getAttribute(XMLString::transcode("rank"))));
        }
        if (charge == 0)
        {
          charge = atoi(XMLString::transcode(cl_sii->getAttribute(XMLString::transcode("chargeState"))));
        }

        // CVs
        DOMNodeList* sii_cvp = cl_sii->getElementsByTagName(XMLString::transcode("cvParam"));
        const  XMLSize_t cv_count = sii_cvp->getLength();
        for (XMLSize_t i = 0; i < cv_count; ++i)
        {
          DOMElement* element_sii_cvp = dynamic_cast<xercesc::DOMElement*>(sii_cvp->item(i));
          if (String(XMLString::transcode(element_sii_cvp->getAttribute(XMLString::transcode("accession")))) == String("MS:1002681")) // OpenXQuest:combined score
          {
            score = atof(XMLString::transcode(element_sii_cvp->getAttribute(XMLString::transcode("value"))));
          }
          else if (String(XMLString::transcode(element_sii_cvp->getAttribute(XMLString::transcode("accession")))) == String("MS:1002682")) // OpenXQuest: xcorr common
          {
            xcorrx = atof(XMLString::transcode(element_sii_cvp->getAttribute(XMLString::transcode("value"))));
          }
          else if (String(XMLString::transcode(element_sii_cvp->getAttribute(XMLString::transcode("accession")))) == String("MS:1002683")) // OpenXQuest: xcorr xlink
          {
            xcorrc = atof(XMLString::transcode(element_sii_cvp->getAttribute(XMLString::transcode("value"))));
          }
          else if (String(XMLString::transcode(element_sii_cvp->getAttribute(XMLString::transcode("accession")))) == String("MS:1002684")) // OpenXQuest: match-odds
          {
            matchodds = atof(XMLString::transcode(element_sii_cvp->getAttribute(XMLString::transcode("value"))));
          }
          else if (String(XMLString::transcode(element_sii_cvp->getAttribute(XMLString::transcode("accession")))) == String("MS:1002685")) // OpenXQuest: intsum
          {
            intsum = atof(XMLString::transcode(element_sii_cvp->getAttribute(XMLString::transcode("value"))));
          }
          else if (String(XMLString::transcode(element_sii_cvp->getAttribute(XMLString::transcode("accession")))) == String("MS:1002686")) // OpenXQuest: wTIC
          {
            wTIC = atof(XMLString::transcode(element_sii_cvp->getAttribute(XMLString::transcode("value"))));
          }
          else if (String(XMLString::transcode(element_sii_cvp->getAttribute(XMLString::transcode("accession")))) == String("MS:1000894")) // retention time
          {
            double RT = atof(XMLString::transcode(element_sii_cvp->getAttribute(XMLString::transcode("value"))));
            RTs.push_back(RT);
          }
        }

        // userParams
        vector<String> userParamNames;
        vector<String> userParamValues;
        vector<String> userParamUnits;

        DOMNodeList* sii_up = cl_sii->getElementsByTagName(XMLString::transcode("userParam"));
        const  XMLSize_t up_count = sii_up->getLength();
        for (XMLSize_t i = 0; i < up_count; ++i)
        {
          DOMElement* element_sii_up = dynamic_cast<xercesc::DOMElement*>(sii_up->item(i));
          userParamNames.push_back(String(XMLString::transcode(element_sii_up->getAttribute(XMLString::transcode("name")))));
          userParamValues.push_back(String(XMLString::transcode(element_sii_up->getAttribute(XMLString::transcode("value")))));
          userParamUnits.push_back(String(XMLString::transcode(element_sii_up->getAttribute(XMLString::transcode("unitName")))));
        }
        userParamNameLists.push_back(userParamNames);
        userParamValueLists.push_back(userParamValues);
        userParamUnitLists.push_back(userParamUnits);

        // Fragmentation, does not matter where to get them. Look for them as long as the vector is empty
        if (frag_annotations.empty())
        {
          DOMNodeList* frag_element_list = cl_sii->getElementsByTagName(XMLString::transcode("Fragmentation"));

          if (frag_element_list->getLength() > 0)
          {
            DOMElement* frag_element = dynamic_cast<xercesc::DOMElement*>(frag_element_list->item(0));
            DOMNodeList* ion_types = frag_element->getElementsByTagName(XMLString::transcode("IonType"));
            const  XMLSize_t ion_type_count = ion_types->getLength();
            for (XMLSize_t i = 0; i < ion_type_count; ++i)
            {
              DOMElement* ion_type_element = dynamic_cast<xercesc::DOMElement*>(ion_types->item(i));
              int ion_charge = String(XMLString::transcode(ion_type_element ->getAttribute(XMLString::transcode("charge")))).toInt();
              vector<String> indices;
              vector<String> positions;
              vector<String> intensities;
              vector<String> chains;
              vector<String> categories;
              String frag_type;
              String loss = "";

              String(XMLString::transcode(ion_type_element ->getAttribute(XMLString::transcode("index")))).split(" ", indices);

              DOMNodeList* frag_arrays = ion_type_element ->getElementsByTagName(XMLString::transcode("FragmentArray"));
              const XMLSize_t frag_array_count = frag_arrays->getLength();
              for (XMLSize_t f = 0; f < frag_array_count; ++f)
              {
                DOMElement* frag_array_element = dynamic_cast<xercesc::DOMElement*>(frag_arrays->item(f));
                if ( String(XMLString::transcode(frag_array_element->getAttribute(XMLString::transcode("measure_ref")))) == "Measure_mz")
                {
                  String(XMLString::transcode(frag_array_element->getAttribute(XMLString::transcode("values")))).split(" ", positions);
                }
                if ( String(XMLString::transcode(frag_array_element->getAttribute(XMLString::transcode("measure_ref")))) == "Measure_int")
                {
                  String(XMLString::transcode(frag_array_element->getAttribute(XMLString::transcode("values")))).split(" ", intensities);
                }
              }

              DOMNodeList* userParams = ion_type_element->getElementsByTagName(XMLString::transcode("userParam"));
              const XMLSize_t userParam_count = userParams->getLength();
              for (XMLSize_t u = 0; u < userParam_count; ++u)
              {
                DOMElement* userParam_element = dynamic_cast<xercesc::DOMElement*>(userParams->item(u));
                if ( String(XMLString::transcode(userParam_element ->getAttribute(XMLString::transcode("name")))) == "cross-link_chain")
                {
                  String(XMLString::transcode(userParam_element ->getAttribute(XMLString::transcode("value")))).split(" ", chains);
                }
                if ( String(XMLString::transcode(userParam_element ->getAttribute(XMLString::transcode("name")))) == "cross-link_ioncategory")
                {
                  String(XMLString::transcode(userParam_element ->getAttribute(XMLString::transcode("value")))).split(" ", categories);
                }
              }

              DOMNodeList* cvts = ion_type_element->getElementsByTagName(XMLString::transcode("cvParam"));
              const XMLSize_t cvt_count = cvts->getLength();
              for (XMLSize_t cvt = 0; cvt < cvt_count; ++cvt)
              {
                DOMElement* cvt_element = dynamic_cast<xercesc::DOMElement*>(cvts->item(cvt));

                // Standard ions
                if (String(XMLString::transcode(cvt_element->getAttribute(XMLString::transcode("accession")))) == "MS:1001229") // frag: a ion
                {
                  frag_type = "a";
                }
                if (String(XMLString::transcode(cvt_element->getAttribute(XMLString::transcode("accession")))) == "MS:1001224") // frag: b ion
                {
                  frag_type = "b";
                }
                if (String(XMLString::transcode(cvt_element->getAttribute(XMLString::transcode("accession")))) == "MS:1001231") // frag: c ion
                {
                  frag_type = "c";
                }
                if (String(XMLString::transcode(cvt_element->getAttribute(XMLString::transcode("accession")))) == "MS:1001228") // frag: x ion
                {
                  frag_type = "x";
                }
                if (String(XMLString::transcode(cvt_element->getAttribute(XMLString::transcode("accession")))) == "MS:1001220") // frag: y ion
                {
                  frag_type = "y";
                }
                if (String(XMLString::transcode(cvt_element->getAttribute(XMLString::transcode("accession")))) == "MS:1001230") // frag: z ion
                {
                  frag_type = "z";
                }

                // Ions with H2O losses
                if (String(XMLString::transcode(cvt_element->getAttribute(XMLString::transcode("accession")))) == "MS:1001234") // frag: a ion - H2O
                {
                  frag_type = "a";
                  loss = "-H2O";
                }
                if (String(XMLString::transcode(cvt_element->getAttribute(XMLString::transcode("accession")))) == "MS:1001222") // frag: b ion - H20
                {
                  frag_type = "b";
                  loss = "-H2O";
                }
                if (String(XMLString::transcode(cvt_element->getAttribute(XMLString::transcode("accession")))) == "MS:1001515") // frag: c ion - H20
                {
                  frag_type = "c";
                  loss = "-H2O";
                }
                if (String(XMLString::transcode(cvt_element->getAttribute(XMLString::transcode("accession")))) == "MS:1001519") // frag: x ion - H20
                {
                  frag_type = "x";
                  loss = "-H2O";
                }
                if (String(XMLString::transcode(cvt_element->getAttribute(XMLString::transcode("accession")))) == "MS:1001223") // frag: y ion - H20
                {
                  frag_type = "y";
                  loss = "-H2O";
                }
                if (String(XMLString::transcode(cvt_element->getAttribute(XMLString::transcode("accession")))) == "MS:1001517") // frag: z ion - H20
                {
                  frag_type = "z";
                  loss = "-H2O";
                }

                // Ions with NH3 losses
                if (String(XMLString::transcode(cvt_element->getAttribute(XMLString::transcode("accession")))) == "MS:1001235") // frag: a ion - NH3
                {
                  frag_type = "a";
                  loss = "-NH3";
                }
                if (String(XMLString::transcode(cvt_element->getAttribute(XMLString::transcode("accession")))) == "MS:1001232") // frag: b ion - NH3
                {
                  frag_type = "b";
                  loss = "-NH3";
                }
                if (String(XMLString::transcode(cvt_element->getAttribute(XMLString::transcode("accession")))) == "MS:1001516") // frag: c ion - NH3
                {
                  frag_type = "c";
                  loss = "-NH3";
                }
                if (String(XMLString::transcode(cvt_element->getAttribute(XMLString::transcode("accession")))) == "MS:1001520") // frag: x ion - NH3
                {
                  frag_type = "x";
                  loss = "-NH3";
                }
                if (String(XMLString::transcode(cvt_element->getAttribute(XMLString::transcode("accession")))) == "MS:1001233") // frag: y ion - NH3
                {
                  frag_type = "y";
                  loss = "-NH3";
                }
                if (String(XMLString::transcode(cvt_element->getAttribute(XMLString::transcode("accession")))) == "MS:1001518") // frag: z ion - NH3
                {
                  frag_type = "z";
                  loss = "-NH3";
                }
              }

              for (Size s = 0; s < indices.size(); ++s)
              {
                String annotation= "[" + chains[s] + "|" + categories[s]  + "$" + frag_type + indices[s] + loss + "]";

                PeptideHit::PeakAnnotation frag_anno;
                frag_anno.charge = ion_charge;
                frag_anno.mz = positions[s].toDouble();
                frag_anno.intensity = intensities[s].toDouble();
                frag_anno.annotation = annotation;
                frag_annotations.push_back(frag_anno);
              }
            }
          }
        }
      }

      // Generate and fill PeptideIdentification
      vector<Size> light;
      vector<Size> heavy;
      double MZ_light = *std::min_element(exp_mzs.begin(), exp_mzs.end());
      double MZ_heavy = *std::max_element(exp_mzs.begin(), exp_mzs.end());

      // are the cross-links labeled?
      bool labeled = MZ_light != MZ_heavy;

      for (Size i = 0; i < exp_mzs.size(); ++i)
      {
        if (MZ_light == exp_mzs[i])
        {
          light.push_back(i);
        }
        else
        {
          heavy.push_back(i);
        }
      }
      double RT_light = RTs[light[0]];
      double RT_heavy = RT_light;

      if (labeled)
      {
        RT_heavy = RTs[heavy[0]];
      }

      vector<Size> alpha;
      vector<Size> beta;
      for (Size i = 0; i < peptides.size(); ++i)
      {
        try
        {
          String donor_pep = xl_id_donor_map_.at(peptides[i]);      // map::at throws an out-of-range
          alpha.push_back(i);
        }
        catch (const std::out_of_range& /*oor*/)
        {
          beta.push_back(i);
        }
      }
      String xl_type = "mono-link";

      SignedSize alpha_pos = xl_donor_pos_map_.at(xl_id_donor_map_.at(peptides[alpha[0]]));
      vector<String> spectrumIDs;
      spectrumID.split(",", spectrumIDs);

      if (alpha.size() == beta.size()) // if a beta exists at all, it must be cross-link. But they should also each have the mase number of SIIs in the mzid
      {
        xl_type = "cross-link";
      }
      else
      {
        try
        {
          String donor_val = xl_id_donor_map_.at(peptides[alpha[0]]);      // map::at throws an out-of-range
          String acceptor_val = xl_id_acceptor_map_.at(peptides[alpha[0]]);
          if (donor_val  == acceptor_val) // if donor and acceptor on the same peptide belong to the same cross-link, it must be a loop-link
          {
            xl_type = "loop-link";
          }
        }
        catch (const std::out_of_range& /*oor*/)
        {
            // do nothing. Must be a mono-link, which is already set
        }
      }

      PeptideIdentification current_pep_id;
      current_pep_id.setRT(RT_light);
      current_pep_id.setMZ(MZ_light);
      current_pep_id.setMetaValue("spectrum_reference", spectrumID);
      current_pep_id.setScoreType("OpenXQuest:combined score");
      current_pep_id.setHigherScoreBetter(true);

      vector<PeptideHit> phs;
      PeptideHit ph_alpha;
      ph_alpha.setSequence((*pep_map_.find(peptides[alpha[0]])).second);
      ph_alpha.setCharge(charge);
      ph_alpha.setScore(score);
      ph_alpha.setRank(rank);
      ph_alpha.setMetaValue("spectrum_reference", spectrumIDs[0]);
      ph_alpha.setMetaValue("xl_chain", "MS:1002509"); // donor

      if (labeled)
      {
        ph_alpha.setMetaValue("spec_heavy_RT", RT_heavy);
        ph_alpha.setMetaValue("spec_heavy_MZ", MZ_heavy);
        ph_alpha.setMetaValue("spectrum_reference_heavy", spectrumIDs[1]);
      }

      ph_alpha.setMetaValue("xl_type", xl_type);
      ph_alpha.setMetaValue("xl_rank", rank);

      ph_alpha.setMetaValue("OpenXQuest:xcorr xlink",xcorrx);
      ph_alpha.setMetaValue("OpenXQuest:xcorr common", xcorrc);
      ph_alpha.setMetaValue("OpenXQuest:match-odds", matchodds);
      ph_alpha.setMetaValue("OpenXQuest:intsum", intsum);
      ph_alpha.setMetaValue("OpenXQuest:wTIC", wTIC);

      vector<String> userParamNames_alpha = userParamNameLists[alpha[0]];
      vector<String> userParamValues_alpha = userParamValueLists[alpha[0]];
      vector<String> userParamUnits_alpha = userParamUnitLists[alpha[0]];

      for (Size i = 0; i < userParamNames_alpha.size(); ++i)
      {
        if (userParamUnits_alpha[i] == "xsd:double")
        {
          ph_alpha.setMetaValue(userParamNames_alpha[i], userParamValues_alpha[i].toDouble());
        } else
        {
          ph_alpha.setMetaValue(userParamNames_alpha[i], userParamValues_alpha[i]);
        }
      }

      ph_alpha.setPeakAnnotations(frag_annotations);

      if (xl_type == "loop-link")
      {
        Size pos2 = xl_acceptor_pos_map_.at(xl_id_acceptor_map_.at(peptides[alpha[0]]));
        ph_alpha.setMetaValue("xl_pos2", pos2);
      }

      if (xl_type != "mono-link")
      {
        ph_alpha.setMetaValue("xl_mod", xl_mod_map_.at(peptides[alpha[0]]));
        ph_alpha.setMetaValue("xl_mass",DataValue(xl_mass_map_.at(peptides[alpha[0]])));
      }
      else if ( xl_mod_map_.find(peptides[alpha[0]]) != xl_mod_map_.end() )
      {
        ph_alpha.setMetaValue("xl_mod", xl_mod_map_.at(peptides[alpha[0]]));
      }

      // correction for terminal modifications
      if (alpha_pos == -1)
      {
        ph_alpha.setMetaValue("xl_pos", ++alpha_pos);
        ph_alpha.setMetaValue("xl_term_spec", "N_TERM");
      }
      else if (alpha_pos == static_cast<SignedSize>(ph_alpha.getSequence().size()))
      {
        ph_alpha.setMetaValue("xl_pos", --alpha_pos);
        ph_alpha.setMetaValue("xl_term_spec", "C_TERM");
      }
      else
      {
        ph_alpha.setMetaValue("xl_pos", alpha_pos);
        ph_alpha.setMetaValue("xl_term_spec", "ANYWHERE");
      }

      phs.push_back(ph_alpha);

      if (xl_type == "cross-link")
      {
        PeptideHit ph_beta;
        SignedSize beta_pos = xl_acceptor_pos_map_.at(xl_id_acceptor_map_.at(peptides[beta[0]]));

        ph_beta.setSequence((*pep_map_.find(peptides[beta[0]])).second);
        ph_beta.setCharge(charge);
        ph_beta.setScore(score);
        ph_beta.setRank(rank);
        ph_beta.setMetaValue("spectrum_reference", spectrumIDs[0]);
        ph_beta.setMetaValue("xl_chain", "MS:1002510"); // receiver


        if (labeled)
        {
          ph_beta.setMetaValue("spec_heavy_RT", RT_heavy);
          ph_beta.setMetaValue("spec_heavy_MZ", MZ_heavy);
          ph_beta.setMetaValue("spectrum_reference_heavy", spectrumIDs[1]);
        }

        ph_beta.setMetaValue("OpenXQuest:xcorr xlink", xcorrx);
        ph_beta.setMetaValue("OpenXQuest:xcorr common", xcorrc);
        ph_beta.setMetaValue("OpenXQuest:match-odds", matchodds);
        ph_beta.setMetaValue("OpenXQuest:intsum", intsum);
        ph_beta.setMetaValue("OpenXQuest:wTIC", wTIC);

        vector<String> userParamNames_beta = userParamNameLists[beta[0]];
        vector<String> userParamValues_beta = userParamValueLists[beta[0]];
        vector<String> userParamUnits_beta = userParamUnitLists[beta[0]];

        for (Size i = 0; i < userParamNames_beta.size(); ++i)
        {
          if (userParamUnits_beta[i] == "xsd:double")
          {
            ph_beta.setMetaValue(userParamNames_beta[i], userParamValues_beta[i].toDouble());
          } else
          {
            ph_beta.setMetaValue(userParamNames_beta[i], userParamValues_beta[i]);
          }
        }

        // correction for terminal modifications
        if (beta_pos == -1)
        {
          ph_beta.setMetaValue("xl_pos", ++beta_pos);
          ph_beta.setMetaValue("xl_term_spec", "N_TERM");
        }
        else if (beta_pos == static_cast<SignedSize>(ph_beta.getSequence().size()))
        {
          ph_beta.setMetaValue("xl_pos", --beta_pos);
          ph_beta.setMetaValue("xl_term_spec", "C_TERM");
        }
        else
        {
          ph_beta.setMetaValue("xl_pos", beta_pos);
          ph_beta.setMetaValue("xl_term_spec", "ANYWHERE");
        }

        phs.push_back(ph_beta);
      }

      std::vector<String> unique_peptides;
      unique_peptides.push_back(peptides[alpha[0]]);
      if (beta.size() > 0)
      {
        unique_peptides.push_back(peptides[beta[0]]);
      }

      for (Size pep = 0; pep < unique_peptides.size(); ++pep)
      {

        String peptide_ref = unique_peptides[pep];

        // Debug output
//        cout << "peptides: ";
//        for (Size k = 0; k < peptides.size(); ++k)
//        {
//          cout << "nr." << k << ": " << peptides[k] << "\t";
//        }
//        cout << endl << "unique peptides: ";
//        for (Size k = 0; k < unique_peptides.size(); ++k)
//        {
//          cout << "nr." << k << ": " << unique_peptides[k] << "\t";
//        }
//        cout << endl << "alpha: " << alpha[0];
//        if (beta.size() > 0)
//        {
//          cout << "\t beta: " << beta[0];
//        }
//        cout << endl;
//        cout << "xl_type: " << xl_type << "\tphs_size: " << phs.size() << endl;
//        cout << "phs0: " << phs[0].getSequence().toString() << endl;
//        if (phs.size() > 1)
//        {
//          cout << "phs1: " << phs[1].getSequence().toString() << endl;
//        }

        //connect the PeptideHit with PeptideEvidences (for AABefore/After) and subsequently with DBSequence (for ProteinAccession)
        pair<multimap<String, String>::iterator, multimap<String, String>::iterator> pev_its;
        pev_its = p_pv_map_.equal_range(peptide_ref);
        for (multimap<String, String>::iterator pev_it = pev_its.first; pev_it != pev_its.second; ++pev_it)
        {
          bool idec = false;
          OpenMS::PeptideEvidence pev;
          if (pe_ev_map_.find(pev_it->second) != pe_ev_map_.end())
          {
            MzIdentMLDOMHandler::PeptideEvidence& pv = pe_ev_map_[pev_it->second];
            if (pv.pre != '-') pev.setAABefore(pv.pre);
            if (pv.post != '-') pev.setAAAfter(pv.post);

            if (pv.start != OpenMS::PeptideEvidence::UNKNOWN_POSITION && pv.stop != OpenMS::PeptideEvidence::UNKNOWN_POSITION)
            {
//              phs[pep].setMetaValue("start", pv.start);
//              phs[pep].setMetaValue("end", pv.stop);
              pev.setStart(pv.start);
              pev.setEnd(pv.stop);
            }

            idec = pv.idec;
            if (idec)
            {
              if (phs[pep].metaValueExists("target_decoy"))
              {
                if (phs[pep].getMetaValue("target_decoy") != "decoy")
                {
                  phs[pep].setMetaValue("target_decoy", "target+decoy");
                }
                else
                {
                  phs[pep].setMetaValue("target_decoy", "decoy");
                }
              }
              else
              {
                phs[pep].setMetaValue("target_decoy", "decoy");
              }
            }
            else
            {
              if (phs[pep].metaValueExists("target_decoy"))
              {
                if (phs[pep].getMetaValue("target_decoy") != "target")
                {
                  phs[pep].setMetaValue("target_decoy", "target+decoy");
                }
                else
                {
                  phs[pep].setMetaValue("target_decoy", "target");
                }
              }
              else
              {
                phs[pep].setMetaValue("target_decoy", "target");
              }
            }
          }

          if (pv_db_map_.find(pev_it->second) != pv_db_map_.end())
          {
            String& dpv = pv_db_map_[pev_it->second];
            DBSequence& db = db_sq_map_[dpv];
            pev.setProteinAccession(db.accession);

            if (pro_id_->at(si_pro_map_[spectrumIdentificationList_ref]).findHit(db.accession)
                == pro_id_->at(si_pro_map_[spectrumIdentificationList_ref]).getHits().end())
            { // butt ugly! TODO @ mths for ProteinInference
              pro_id_->at(si_pro_map_[spectrumIdentificationList_ref]).insertHit(ProteinHit());
              pro_id_->at(si_pro_map_[spectrumIdentificationList_ref]).getHits().back().setSequence(db.sequence);
              pro_id_->at(si_pro_map_[spectrumIdentificationList_ref]).getHits().back().setAccession(db.accession);
              if (idec)
              {
                pro_id_->at(si_pro_map_[spectrumIdentificationList_ref]).getHits().back().setMetaValue("isDecoy", "true");
              }
              else
              {
                pro_id_->at(si_pro_map_[spectrumIdentificationList_ref]).getHits().back().setMetaValue("isDecoy", "false");
              }
            }
          }
          phs[pep].addPeptideEvidence(pev);
        }
      }
      current_pep_id.setHits(phs);
      pep_id_->push_back(current_pep_id);
      pep_id_->back().sortByRank();
    }

    void MzIdentMLDOMHandler::parseSpectrumIdentificationItemElement_(DOMElement* spectrumIdentificationItemElement, PeptideIdentification& spectrum_identification, String& spectrumIdentificationList_ref)
    {
      String id = XMLString::transcode(spectrumIdentificationItemElement->getAttribute(XMLString::transcode("id")));
      String name = XMLString::transcode(spectrumIdentificationItemElement->getAttribute(XMLString::transcode("name")));

      long double calculatedMassToCharge = String(XMLString::transcode(spectrumIdentificationItemElement->getAttribute(XMLString::transcode("calculatedMassToCharge")))).toDouble();
//      long double calculatedPI = String(XMLString::transcode(spectrumIdentificationItemElement->getAttribute(XMLString::transcode("calculatedPI")))).toDouble();
      int chargeState = 0;
      try
      {
        chargeState = String(XMLString::transcode(spectrumIdentificationItemElement->getAttribute(XMLString::transcode("chargeState")))).toInt();
      }
      catch (...)
      {
        LOG_WARN << "Found unreadable 'chargeState'." << endl;
      }
      long double experimentalMassToCharge = String(XMLString::transcode(spectrumIdentificationItemElement->getAttribute(XMLString::transcode("experimentalMassToCharge")))).toDouble();
      int rank = 0;
      try
      {
        rank = String(XMLString::transcode(spectrumIdentificationItemElement->getAttribute(XMLString::transcode("rank")))).toInt();
      }
      catch (...)
      {
        LOG_WARN << "Found unreadable PSM rank." << endl;
      }

      String peptide_ref = XMLString::transcode(spectrumIdentificationItemElement->getAttribute(XMLString::transcode("peptide_ref")));
//      String sample_ref = XMLString::transcode(spectrumIdentificationItemElement->getAttribute(XMLString::transcode("sample_ref")));
//      String massTable_ref = XMLString::transcode(spectrumIdentificationItemElement->getAttribute(XMLString::transcode("massTable_ref")));

      XSValue::Status status;
      XSValue* val = XSValue::getActualValue(spectrumIdentificationItemElement->getAttribute(XMLString::transcode("passThreshold")), XSValue::dt_boolean, status);
      bool pass = false;
      if (status == XSValue::st_Init)
      {
        pass = val->fData.fValue.f_bool;
      }
      delete val;
      LOG_DEBUG << "'passThreshold' value " << pass;
      // TODO @all: where to store passThreshold value? set after score type eval in pass_threshold

      long double score = 0;
      pair<CVTermList, map<String, DataValue> > params = parseParamGroup_(spectrumIdentificationItemElement->getChildNodes());
      set<String> q_score_terms;
      set<String> e_score_terms,e_score_tmp;
      set<String> specific_score_terms;
      cv_.getAllChildTerms(q_score_terms, "MS:1002354"); //q-value for peptides
      cv_.getAllChildTerms(e_score_terms, "MS:1001872");
      cv_.getAllChildTerms(e_score_tmp, "MS:1002353");
      e_score_terms.insert(e_score_tmp.begin(),e_score_tmp.end()); //E-value for peptides
      cv_.getAllChildTerms(specific_score_terms, "MS:1001143"); //search engine specific score for PSMs
      bool scoretype = false;
      for (map<String, vector<OpenMS::CVTerm> >::const_iterator scoreit = params.first.getCVTerms().begin(); scoreit != params.first.getCVTerms().end(); ++scoreit)
      {
        if (q_score_terms.find(scoreit->first) != q_score_terms.end() || scoreit->first == "MS:1002354")
        {
          if (scoreit->first != "MS:1002055") // do not use peptide-level q-values for now
          {
            score = scoreit->second.front().getValue().toString().toDouble(); // cast fix needed as DataValue is init with XercesString
            spectrum_identification.setHigherScoreBetter(false);
            spectrum_identification.setScoreType("q-value"); //higherIsBetter = false
            scoretype = true;
            break;
          }
        }
        else if (specific_score_terms.find(scoreit->first) != specific_score_terms.end() || scoreit->first == "MS:1001143")
        {
          score = scoreit->second.front().getValue().toString().toDouble(); // cast fix needed as DataValue is init with XercesString
          spectrum_identification.setHigherScoreBetter(ControlledVocabulary::CVTerm::isHigherBetterScore(cv_.getTerm(scoreit->first)));
          spectrum_identification.setScoreType(scoreit->second.front().getName());
          scoretype = true;
          break;
        }
        else if (e_score_terms.find(scoreit->first) != e_score_terms.end())
        {
          score = scoreit->second.front().getValue().toString().toDouble(); // cast fix needed as DataValue is init with XercesString
          spectrum_identification.setHigherScoreBetter(false);
          spectrum_identification.setScoreType("E-value"); //higherIsBetter = false
          scoretype = true;
        }
      }
      if (scoretype) //else (i.e. no q/E/raw score or threshold not passed) no hit will be read TODO @mths: yielding no peptide hits will be error prone!!! what to do? remove and warn peptideidentifications with no hits inside?!
      {
        //build the PeptideHit from a SpectrumIdentificationItem
        PeptideHit hit(score, rank, chargeState, pep_map_[peptide_ref]);
        for (Map<String, vector<CVTerm> >::ConstIterator cvs = params.first.getCVTerms().begin(); cvs != params.first.getCVTerms().end(); ++cvs)
        {
          for (vector<CVTerm>::const_iterator cv = cvs->second.begin(); cv != cvs->second.end(); ++cv)
          {
            if (cvs->first == "MS:1002540")
            {
              hit.setMetaValue(cvs->first, cv->getValue().toString());
            }
            else
            {
              hit.setMetaValue(cvs->first, cv->getValue().toString().toDouble());
            }
          }
        }
        for (map<String, DataValue>::const_iterator up = params.second.begin(); up != params.second.end(); ++up)
        {
          hit.setMetaValue(up->first, up->second);
        }
        hit.setMetaValue("calcMZ", calculatedMassToCharge);
        spectrum_identification.setMZ(experimentalMassToCharge); // TODO @ mths for next PSI meeting: why is this not in SpectrumIdentificationResult in the schema? exp. m/z for one spec should not change from one id for it to the next!
        hit.setMetaValue("pass_threshold", pass); //TODO @ mths do not write metavalue pass_threshold

        //connect the PeptideHit with PeptideEvidences (for AABefore/After) and subsequently with DBSequence (for ProteinAccession)
        pair<multimap<String, String>::iterator, multimap<String, String>::iterator> pev_its;
        pev_its = p_pv_map_.equal_range(peptide_ref);
        for (multimap<String, String>::iterator pev_it = pev_its.first; pev_it != pev_its.second; ++pev_it)
        {
          bool idec = false;
          OpenMS::PeptideEvidence pev;
          if (pe_ev_map_.find(pev_it->second) != pe_ev_map_.end())
          {
            MzIdentMLDOMHandler::PeptideEvidence& pv = pe_ev_map_[pev_it->second];
            if (pv.pre != '-') pev.setAABefore(pv.pre);
            if (pv.post != '-') pev.setAAAfter(pv.post);

            if (pv.start != OpenMS::PeptideEvidence::UNKNOWN_POSITION && pv.stop != OpenMS::PeptideEvidence::UNKNOWN_POSITION)
            {
              hit.setMetaValue("start", pv.start);
              hit.setMetaValue("end", pv.stop);
              pev.setStart(pv.start);
              pev.setEnd(pv.stop);
            }

            idec = pv.idec;
            if (idec)
            {
              if (hit.metaValueExists("target_decoy"))
              {
                if (hit.getMetaValue("target_decoy") != "decoy")
                {
                  hit.setMetaValue("target_decoy", "target+decoy");
                }
                else
                {
                  hit.setMetaValue("target_decoy", "decoy");
                }
              }
              else
              {
                hit.setMetaValue("target_decoy", "decoy");
              }
            }
            else
            {
              if (hit.metaValueExists("target_decoy"))
              {
                if (hit.getMetaValue("target_decoy") != "target")
                {
                  hit.setMetaValue("target_decoy", "target+decoy");
                }
                else
                {
                  hit.setMetaValue("target_decoy", "target");
                }
              }
              else
              {
                hit.setMetaValue("target_decoy", "target");
              }
            }
          }

          if (pv_db_map_.find(pev_it->second) != pv_db_map_.end())
          {
            String& dpv = pv_db_map_[pev_it->second];
            DBSequence& db = db_sq_map_[dpv];
            pev.setProteinAccession(db.accession);

            if (pro_id_->at(si_pro_map_[spectrumIdentificationList_ref]).findHit(db.accession)
                == pro_id_->at(si_pro_map_[spectrumIdentificationList_ref]).getHits().end())
            { // butt ugly! TODO @ mths for ProteinInference
              pro_id_->at(si_pro_map_[spectrumIdentificationList_ref]).insertHit(ProteinHit());
              pro_id_->at(si_pro_map_[spectrumIdentificationList_ref]).getHits().back().setSequence(db.sequence);
              pro_id_->at(si_pro_map_[spectrumIdentificationList_ref]).getHits().back().setAccession(db.accession);
              if (idec)
              {
                pro_id_->at(si_pro_map_[spectrumIdentificationList_ref]).getHits().back().setMetaValue("isDecoy", "true");
              }
              else
              {
                pro_id_->at(si_pro_map_[spectrumIdentificationList_ref]).getHits().back().setMetaValue("isDecoy", "false");
              }
            }
          }
          hit.addPeptideEvidence(pev);
        }
        //sort necessary for tests, as DOM children are obviously randomly ordered.
//        vector<String> temp = spectrum_identification.getHits().back().getPeptideEvidences().back().getProteinAccessions();
//        sort(temp.begin(), temp.end());
//        spectrum_identification.getHits().back().setProteinAccessions(temp);
        spectrum_identification.insertHit(hit);

        // due to redundant references this is not needed! peptideref already maps to all those PeptideEvidence elements
        //      DOMElement* child = spectrumIdentificationItemElement->getFirstElementChild();
        //      while ( child )
        //      {
        //        if ((std::string)XMLString::transcode(child->getTagName()) == "PeptideEvidenceRef")
        //        {
        //          ref = XMLString::transcode(element_si->getAttribute(XMLString::transcode("peptideEvidence_ref")));
        //          //...
        //          spectrum_identification.getHits().back().setAABefore(char acid);
        //          spectrum_identification.getHits().back().setAAAfter (char acid);
        //          break;
        //        }
        //        child = child->getNextElementSibling();
        //      }
      }
      // <Fragmentation> omitted for the time being
    }

    void MzIdentMLDOMHandler::parseProteinDetectionListElements_(DOMNodeList* proteinDetectionListElements)
    {
      const  XMLSize_t node_count = proteinDetectionListElements->getLength();
      for (XMLSize_t c = 0; c < node_count; ++c)
      {
        DOMNode* current_pr = proteinDetectionListElements->item(c);
        if (current_pr->getNodeType() && // true is not NULL
            current_pr->getNodeType() == DOMNode::ELEMENT_NODE) // is element - possibly not necessary after getElementsByTagName
        {
          // Found element node: re-cast as element
          DOMElement* element_pr = dynamic_cast<xercesc::DOMElement*>(current_pr);

//          String id = XMLString::transcode(element_pr->getAttribute(XMLString::transcode("id")));
//          pair<CVTermList, map<String, DataValue> > params = parseParamGroup_(current_pr->getChildNodes());

          // TODO @mths : this needs to be a ProteinIdentification for the ProteinDetectionListElement which is not mandatory and used in downstream analysis ProteinInference etc.
//          pro_id_->push_back(ProteinIdentification());
//          pro_id_->back().setSearchEngine(search_engine_);
//          pro_id_->back().setSearchEngineVersion(search_engine_version_);
//          pro_id_->back().setIdentifier(search_engine_);

          //      SearchParameters  search_parameters_
          //      DateTime  date_
          //      String    protein_score_type_ <- from proteindetectionprotocol
          //      DoubleReal    protein_significance_threshold_ <- from proteindetectionprotocol

          DOMElement* child = element_pr->getFirstElementChild();
          while (child)
          {
            if ((std::string)XMLString::transcode(child->getTagName()) == "ProteinAmbiguityGroup")
            {
              parseProteinAmbiguityGroupElement_(child, pro_id_->back());
            }
            child = child->getNextElementSibling();
          }
        }
      }
    }

    void MzIdentMLDOMHandler::parseProteinAmbiguityGroupElement_(DOMElement* proteinAmbiguityGroupElement, ProteinIdentification& protein_identification)
    {
//      String id = XMLString::transcode(proteinAmbiguityGroupElement->getAttribute(XMLString::transcode("id")));
//      pair<CVTermList, map<String, DataValue> > params = parseParamGroup_(proteinAmbiguityGroupElement->getChildNodes());

      //fill pro_id_->back() with content,
      DOMElement* child = proteinAmbiguityGroupElement->getFirstElementChild();
      while (child)
      {
        if ((std::string)XMLString::transcode(child->getTagName()) == "ProteinDetectionHypothesis")
        {
          parseProteinDetectionHypothesisElement_(child, protein_identification);
        }
        child = child->getNextElementSibling();
      }
    }

    void MzIdentMLDOMHandler::parseProteinDetectionHypothesisElement_(DOMElement* proteinDetectionHypothesisElement, ProteinIdentification& protein_identification)
    {
      String dBSequence_ref = XMLString::transcode(proteinDetectionHypothesisElement->getAttribute(XMLString::transcode("dBSequence_ref")));

//      pair<CVTermList, map<String, DataValue> > params = parseParamGroup_(proteinDetectionHypothesisElement->getChildNodes());

      DBSequence& db = db_sq_map_[dBSequence_ref];

      protein_identification.insertHit(ProteinHit());
      protein_identification.getHits().back().setSequence(db.sequence);
      protein_identification.getHits().back().setAccession(db.accession);
//      protein_identification.getHits().back().setCoverage((long double)params.first.getCVTerms()["MS:1001093"].front().getValue()); //TODO @ mths: calc percent
//      protein_identification.getHits().back().setScore(boost::lexical_cast<double>(params.first.getCVTerms()["MS:1001171"].front().getValue())); //or any other score
    }

    AASequence MzIdentMLDOMHandler::parsePeptideSiblings_(DOMElement* peptide)
    {
      DOMNodeList* peptideSiblings = peptide->getChildNodes();
      const  XMLSize_t node_count = peptideSiblings->getLength();
      String as;
      //1. Sequence
      for (XMLSize_t c = 0; c < node_count; ++c)
      {
        DOMNode* current_sib = peptideSiblings->item(c);
        if (current_sib->getNodeType() && // true is not NULL
            current_sib->getNodeType() == DOMNode::ELEMENT_NODE)
        {
          DOMElement* element_sib = dynamic_cast<xercesc::DOMElement*>(current_sib);
          if ((std::string)XMLString::transcode(element_sib->getTagName()) == "PeptideSequence")
          {
            DOMNode* tn = element_sib->getFirstChild();
            if (tn->getNodeType() == DOMNode::TEXT_NODE)
            {
              DOMText* data = dynamic_cast<DOMText*>(tn);
              const XMLCh* val = data->getWholeText();
              as = String(XMLString::transcode(val));
            }
            else
            {
              throw "ERROR : Non Text Node";
            }
          }
        }
      }
      //2. Substitutions
      for (XMLSize_t c = 0; c < node_count; ++c)
      {
        DOMNode* current_sib = peptideSiblings->item(c);
        if (current_sib->getNodeType() && // true is not NULL
            current_sib->getNodeType() == DOMNode::ELEMENT_NODE)
        {
          DOMElement* element_sib = dynamic_cast<xercesc::DOMElement*>(current_sib);
          if ((std::string)XMLString::transcode(element_sib->getTagName()) == "SubstitutionModification")
          {

            String location = XMLString::transcode(element_sib->getAttribute(XMLString::transcode("location")));
            char originalResidue = std::string(XMLString::transcode(element_sib->getAttribute(XMLString::transcode("originalResidue"))))[0];
            char replacementResidue = std::string(XMLString::transcode(element_sib->getAttribute(XMLString::transcode("replacementResidue"))))[0];

            if (!location.empty())
            {
              as[location.toInt() - 1] = replacementResidue;
            }
            else if (as.hasSubstring(originalResidue)) //no location - every occurrence will be replaced
            {
              as.substitute(originalResidue, replacementResidue);
            }
            else
            {
              throw "ERROR : Non Text Node";
            }
          }
        }
      }
      //3. Modifications
      as.trim();
      AASequence aas = AASequence::fromString(as);
      for (XMLSize_t c = 0; c < node_count; ++c)
      {
        DOMNode* current_sib = peptideSiblings->item(c);
        if (current_sib->getNodeType() && // true is not NULL
            current_sib->getNodeType() == DOMNode::ELEMENT_NODE)
        {
          DOMElement* element_sib = dynamic_cast<xercesc::DOMElement*>(current_sib);
          if ((std::string)XMLString::transcode(element_sib->getTagName()) == "Modification")
          {
            SignedSize index = -2;
            try
            {
              index = static_cast<SignedSize>(String(XMLString::transcode(element_sib->getAttribute(XMLString::transcode("location")))).toInt());
            }
            catch (...)
            {
              LOG_WARN << "Found unreadable modification location." << endl;
            }

            //double monoisotopicMassDelta = XMLString::transcode(element_dbs->getAttribute(XMLString::transcode("monoisotopicMassDelta")));

            if (xl_ms_search_) // special case: XL-MS search results
            {
              String pep_id = XMLString::transcode(peptide->getAttribute(XMLString::transcode("id")));
              //DOMNodeList* cvParams = element_sib->getElementsByTagName(XMLString::transcode("cvParam"));
              DOMElement* cvp = element_sib->getFirstElementChild();
              //for (XMLSize_t i = 0; i < cvParams.length(); ++i)
              bool donor_acceptor_found = false;
              bool xlink_mod_found = false;

              while (cvp)
              {
                if (String(XMLString::transcode(cvp->getAttribute(XMLString::transcode("accession")))) == String("MS:1002509")) // cross-link donor
                {
                  String donor_val = XMLString::transcode(cvp->getAttribute(XMLString::transcode("value")));
                  xl_id_donor_map_.insert(make_pair(pep_id, donor_val));
                  double monoisotopicMassDelta = atof(XMLString::transcode(element_sib->getAttribute(XMLString::transcode("monoisotopicMassDelta"))));
                  xl_mass_map_.insert(make_pair(pep_id, monoisotopicMassDelta));
                  xl_donor_pos_map_.insert(make_pair(donor_val, index-1));

                  DOMElement* cvp1 = element_sib->getFirstElementChild();
                  String xl_mod_name = XMLString::transcode(cvp1->getAttribute(XMLString::transcode("name")));
                  xl_mod_map_.insert(make_pair(pep_id, xl_mod_name));
                  donor_acceptor_found = true;
                }
                else if (String(XMLString::transcode(cvp->getAttribute(XMLString::transcode("accession")))) == String("MS:1002510")) // cross-link acceptor
                {
                  String acceptor_val = XMLString::transcode(cvp->getAttribute(XMLString::transcode("value")));
                  xl_id_acceptor_map_.insert(make_pair(pep_id, acceptor_val));
                  xl_acceptor_pos_map_.insert(make_pair(acceptor_val, index-1));
                  donor_acceptor_found = true;
                }
                else
                {
                  CVTerm cv = parseCvParam_(cvp);
                  String cvname = cv.getName();
                  if (cvname.hasPrefix("Xlink") || cv.getAccession().hasPrefix("XLMOD"))
                  {
                    xlink_mod_found = true;
                  }
                  if (cvname.hasSubstring("unknown mono-link"))
                  {
                    xl_mod_map_.insert(make_pair(pep_id, cvname));
                  }
                  else // normal mod, copied from below
                  {
                    if ( (cv.getCVIdentifierRef() != "UNIMOD") && (cv.getCVIdentifierRef() != "XLMOD") )
                    {
                         //                 e.g.  <cvParam accession="MS:1001524" name="fragment neutral loss" cvRef="PSI-MS" value="0" unitAccession="UO:0000221" unitName="dalton" unitCvRef="UO"/>
                      cvp = cvp->getNextElementSibling();
                      continue;
                    }
                    if (index == 0)
                    {
                      try // does not work for cross-links yet, but the information is finally stored as MetaValues of the PeptideHit
                      {
                        aas.setNTerminalModification(cv.getName());
                      }
                      catch (...)
                      {
                        // TODO Residue and AASequence should use CrossLinksDB as well
                      }
                    }
                    else if (index == static_cast<SignedSize>(aas.size() + 1))
                    {
                      try // does not work for cross-links yet, but the information is finally stored as MetaValues of the PeptideHit
                      {
                        aas.setCTerminalModification(cv.getName());
                      }
                      catch (...)
                      {
                        // TODO Residue and AASequence should use CrossLinksDB as well
                      }
                    }
                    else
                    {
                      try
                      {
                        aas.setModification(index - 1, cv.getName()); //TODO @mths,Timo : do this via UNIMOD accessions
                      }
                      catch (Exception::BaseException& e)
                      {
                        // this is a bad hack to avoid a long list of warnings in the case of XL-MS data
                        if ( !(String(e.getMessage()).hasSubstring("'DSG'") || String(e.getMessage()).hasSubstring("'DSS'") || String(e.getMessage()).hasSubstring("'EDC'")) || String(e.getMessage()).hasSubstring("'BS3'") || String(e.getMessage()).hasSubstring("'BS2G'") )
                        {
                          LOG_WARN << e.getName() << ": " << e.getMessage() << " Sequence: " << aas.toUnmodifiedString() << ", residue " << aas.getResidue(index - 1).getName() << "@" << String(index) << endl;
                        }
                      }
                    }
                  }
                }
                cvp = cvp->getNextElementSibling();
              }
              if ( (!donor_acceptor_found) && (xlink_mod_found) ) // mono-link, here using pep_id also as the CV value, since mono-links dont have a cross-linking CV term
              {
                xl_id_donor_map_.insert(make_pair(pep_id, pep_id));
                xl_donor_pos_map_.insert(make_pair(pep_id, index-1));
              }
            }
            else //  general case
            {
              DOMElement* cvp = element_sib->getFirstElementChild();
              while (cvp)
              {
                CVTerm cv = parseCvParam_(cvp);
                if (cv.getAccession() == "MS:1001460") // unknown modification
                {
                  // note, this is optional
                  double mass_delta = 0;
                  bool has_mass_delta = false;
                  String mod;

                  // try to parse information, give up if we cannot
                  try
                  {
                    mod = String(XMLString::transcode(element_sib->getAttribute(XMLString::transcode("monoisotopicMassDelta"))));
                    mass_delta = static_cast<double>(mod.toDouble());
                    has_mass_delta = true;
                  }
                  catch (...)
                  {
                    LOG_WARN << "Found unreadable modification location." << endl;
                    throw Exception::MissingInformation(__FILE__, __LINE__, OPENMS_PRETTY_FUNCTION, "Unknown modification");
                  }
                  if (!has_mass_delta)
                  {
                    throw Exception::MissingInformation(__FILE__, __LINE__, OPENMS_PRETTY_FUNCTION, "Unknown modification");
                  }

                  // Parse this and add a new modification of mass "monoisotopicMassDelta" to the AASequence
                  // e.g. <cvParam cvRef="MS" accession="MS:1001460" name="unknown modification" value="N-Glycan"/>

                  // compare with String::ConstIterator AASequence::parseModSquareBrackets_
                  ModificationsDB* mod_db = ModificationsDB::getInstance();
                  if (index == 0)
                  {
                    // n-terminal
                    String residue_name = ".[" + mod + "]";

                    // Check if it already exists, if not create new modification, transfer
                    // ownership to ModDB
                    if (!mod_db->has(residue_name))
                    {
                      ResidueModification * new_mod = new ResidueModification();
                      new_mod->setFullId(residue_name); // setting FullId but not Id makes it a user-defined mod
                      new_mod->setDiffMonoMass(mass_delta);
                      new_mod->setTermSpecificity(ResidueModification::N_TERM);
                      mod_db->addModification(new_mod);
                    }
                    aas.setNTerminalModification(residue_name);
                  }
                  else if (index == (int)aas.size() +1)
                  {
                    // c-terminal
                    String residue_name = ".[" + mod + "]";

                    // Check if it already exists, if not create new modification, transfer
                    // ownership to ModDB
                    if (!mod_db->has(residue_name))
                    {
                      ResidueModification * new_mod = new ResidueModification();
                      new_mod->setFullId(residue_name); // setting FullId but not Id makes it a user-defined mod
                      new_mod->setDiffMonoMass(mass_delta);
                      new_mod->setTermSpecificity(ResidueModification::C_TERM);
                      mod_db->addModification(new_mod);
                    }
                    aas.setCTerminalModification(residue_name);
                  }
                  else if (index > 0 && index <= (int)aas.size() )
                  {
                    // internal modification
                    const Residue& residue = aas[index-1];
                    // String residue_name = residue.getOneLetterCode() + "[" + mod + "]";
                    String residue_name = "[" + mod + "]";

                    if (!mod_db->has(residue_name))
                    {
                      // create new modification
                      ResidueModification * new_mod = new ResidueModification();
                      new_mod->setFullId(residue_name); // setting FullId but not Id makes it a user-defined mod

                      // We cannot set origin if we want to use the same modification name
                      // also at other AA (and since we have no information here, it is safer
                      // to assume that this may happen).
                      // new_mod->setOrigin(residue.getOneLetterCode()[0]);

                      new_mod->setMonoMass(mass_delta + residue.getMonoWeight());
                      new_mod->setAverageMass(mass_delta + residue.getAverageWeight());
                      new_mod->setDiffMonoMass(mass_delta);

                      mod_db->addModification(new_mod);
                    }

                    // now use the new modification
                    Size mod_idx = mod_db->findModificationIndex(residue_name);
                    const ResidueModification* res_mod = &mod_db->getModification(mod_idx);

                    // Set a modification on the given AA
                    // Note: this calls setModification_ on a new Residue which changes its
                    // weight to the weight of the modification (set above)
                    //
                    aas.setModification(index-1, res_mod->getFullId());
                  }

                }
                if (cv.getCVIdentifierRef() != "UNIMOD")
                {
                  //                 e.g.  <cvParam accession="MS:1001524" name="fragment neutral loss" cvRef="PSI-MS" value="0" unitAccession="UO:0000221" unitName="dalton" unitCvRef="UO"/>
                  cvp = cvp->getNextElementSibling();
                  continue;
                }
                if (index == 0)
                {
                  aas.setNTerminalModification(cv.getName());
                }
                else if (index == static_cast<SignedSize>(aas.size() + 1))
                {
                  aas.setCTerminalModification(cv.getName());
                }
                else
                {
                  try
                  {
                     aas.setModification(index - 1, cv.getName()); //TODO @mths,Timo : do this via UNIMOD accessions
                  }
                  catch (Exception::BaseException& e)
                  {
                    LOG_WARN << e.getName() << ": " << e.getMessage() << " Sequence: " << aas.toUnmodifiedString() << ", residue " << aas.getResidue(index - 1).getName() << "@" << String(index) << "\n";
                  }
                }
                cvp = cvp->getNextElementSibling();
              }
            }
          }
        }
      }
      return aas;
    }

    void MzIdentMLDOMHandler::buildCvList_(DOMElement* cvElements)
    {
      DOMElement* cv1 = cvElements->getOwnerDocument()->createElement(XMLString::transcode("cv"));
      cv1->setAttribute(XMLString::transcode("id"), XMLString::transcode("PSI-MS"));
      cv1->setAttribute(XMLString::transcode("fullName"),
                        XMLString::transcode("Proteomics Standards Initiative Mass Spectrometry Vocabularies"));
      cv1->setAttribute(XMLString::transcode("uri"),
                        XMLString::transcode("http://psidev.cvs.sourceforge.net/viewvc/*checkout*/psidev/psi/psi-ms/mzML/controlledVocabulary/psi-ms.obo"));
      cv1->setAttribute(XMLString::transcode("version"), XMLString::transcode("2.32.0"));
      cvElements->appendChild(cv1);
      DOMElement* cv2 = cvElements->getOwnerDocument()->createElement(XMLString::transcode("cv"));
      cv2->setAttribute(XMLString::transcode("id"), XMLString::transcode("UNIMOD"));
      cv2->setAttribute(XMLString::transcode("fullName"),
                        XMLString::transcode("UNIMOD"));
      cv2->setAttribute(XMLString::transcode("uri"),
                        XMLString::transcode("http://www.unimod.org/obo/unimod.obo"));
      cvElements->appendChild(cv2);
      DOMElement* cv3 = cvElements->getOwnerDocument()->createElement(XMLString::transcode("cv"));
      cv3->setAttribute(XMLString::transcode("id"), XMLString::transcode("UO"));
      cv3->setAttribute(XMLString::transcode("fullName"),
                        XMLString::transcode("UNIT-ONTOLOGY"));
      cv3->setAttribute(XMLString::transcode("uri"),
                        XMLString::transcode("http://obo.cvs.sourceforge.net/*checkout*/obo/obo/ontology/phenotype/unit.obo"));
      cvElements->appendChild(cv3);
    }

    void MzIdentMLDOMHandler::buildAnalysisSoftwareList_(DOMElement* analysisSoftwareElements)
    {
      DOMElement* current_as = analysisSoftwareElements->getOwnerDocument()->createElement(XMLString::transcode("AnalysisSoftware"));
      current_as->setAttribute(XMLString::transcode("id"), XMLString::transcode(String(String("OpenMS") + String(UniqueIdGenerator::getUniqueId())).c_str()));
      current_as->setAttribute(XMLString::transcode("version"), XMLString::transcode("search_engine_version_"));
      current_as->setAttribute(XMLString::transcode("name"), XMLString::transcode("search_engine_"));
      analysisSoftwareElements->appendChild(current_as);
      DOMElement* current_sw = current_as->getOwnerDocument()->createElement(XMLString::transcode("SoftwareName"));

      //TODO extract as function bauen and insert cv
      DOMElement* current_cv = current_sw->getOwnerDocument()->createElement(XMLString::transcode("cvParam"));
      current_cv->setAttribute(XMLString::transcode("name"), XMLString::transcode("search_engine_"));
      current_cv->setAttribute(XMLString::transcode("cvRef"), XMLString::transcode("PSI-MS"));

      //TODO this needs error handling
      current_cv->setAttribute(XMLString::transcode("accession"), XMLString::transcode(cv_.getTermByName("search_engine_").id.c_str()));
      current_sw->appendChild(current_cv);
      analysisSoftwareElements->appendChild(current_sw);
    }

    void MzIdentMLDOMHandler::buildSequenceCollection_(DOMElement* sequenceCollectionElements)
    {
      for (map<String, DBSequence>::iterator dbs = db_sq_map_.begin(); dbs != db_sq_map_.end(); ++dbs)
      {
        DOMElement* current_dbs = sequenceCollectionElements->getOwnerDocument()->createElement(XMLString::transcode("DBSequence"));
        current_dbs->setAttribute(XMLString::transcode("id"), XMLString::transcode(dbs->second.accession.c_str()));
        current_dbs->setAttribute(XMLString::transcode("length"), XMLString::transcode(String(dbs->second.sequence.length()).c_str()));
        current_dbs->setAttribute(XMLString::transcode("accession"), XMLString::transcode(dbs->second.accession.c_str()));
        current_dbs->setAttribute(XMLString::transcode("searchDatabase_ref"), XMLString::transcode(dbs->second.database_ref.c_str())); // This is going to be wrong
        DOMElement* current_seq = current_dbs->getOwnerDocument()->createElement(XMLString::transcode("Seq"));
        DOMText* current_seqnot = current_seq->getOwnerDocument()->createTextNode(XMLString::transcode(dbs->second.sequence.c_str()));
        current_seq->appendChild(current_seqnot);
        current_dbs->appendChild(current_seq);
        sequenceCollectionElements->appendChild(current_dbs);
      }

      for (map<String, AASequence>::iterator peps = pep_map_.begin(); peps != pep_map_.end(); ++peps)
      {
        DOMElement* current_pep = sequenceCollectionElements->getOwnerDocument()->createElement(XMLString::transcode("Peptide"));
        current_pep->setAttribute(XMLString::transcode("id"), XMLString::transcode(peps->first.c_str()));
        DOMElement* current_seq = current_pep->getOwnerDocument()->createElement(XMLString::transcode("PeptideSequence"));
        DOMText* current_seqnot = current_seq->getOwnerDocument()->createTextNode(XMLString::transcode(peps->second.toUnmodifiedString().c_str()));
        current_seq->appendChild(current_seqnot);
        current_pep->appendChild(current_seq);
        if (peps->second.hasNTerminalModification())
        {
          const ResidueModification& mod = *(peps->second.getNTerminalModification());
          DOMElement* current_mod = current_pep->getOwnerDocument()->createElement(XMLString::transcode("Modification"));
          DOMElement* current_cv = current_pep->getOwnerDocument()->createElement(XMLString::transcode("cvParam"));
          current_mod->setAttribute(XMLString::transcode("location"), XMLString::transcode("0"));
          current_mod->setAttribute(XMLString::transcode("monoisotopicMassDelta"), XMLString::transcode(String(mod.getDiffMonoMass()).c_str()));
          String origin = mod.getOrigin();
          if (origin == "X") origin = ".";
          current_mod->setAttribute(XMLString::transcode("residues"), XMLString::transcode(origin.c_str()));
          current_cv->setAttribute(XMLString::transcode("name"), XMLString::transcode(mod.getName().c_str()));
          current_cv->setAttribute(XMLString::transcode("cvRef"), XMLString::transcode("UNIMOD"));
          current_cv->setAttribute(XMLString::transcode("accession"), XMLString::transcode(mod.getUniModAccession().c_str()));

          current_mod->appendChild(current_cv);
          current_pep->appendChild(current_mod);
        }
        if (peps->second.hasCTerminalModification())
        {
          const ResidueModification& mod = *(peps->second.getCTerminalModification());
          DOMElement* current_mod = current_pep->getOwnerDocument()->createElement(XMLString::transcode("Modification"));
          DOMElement* current_cv = current_mod->getOwnerDocument()->createElement(XMLString::transcode("cvParam"));
          current_mod->setAttribute(XMLString::transcode("location"), XMLString::transcode(String(peps->second.size() + 1).c_str()));
          current_mod->setAttribute(XMLString::transcode("monoisotopicMassDelta"), XMLString::transcode(String(mod.getDiffMonoMass()).c_str()));
          String origin = mod.getOrigin();
          if (origin == "X") origin = ".";
          current_mod->setAttribute(XMLString::transcode("residues"), XMLString::transcode(origin.c_str()));
          current_cv->setAttribute(XMLString::transcode("name"), XMLString::transcode(mod.getName().c_str()));
          current_cv->setAttribute(XMLString::transcode("cvRef"), XMLString::transcode("UNIMOD"));
          current_cv->setAttribute(XMLString::transcode("accession"), XMLString::transcode(mod.getUniModAccession().c_str()));

          current_mod->appendChild(current_cv);
          current_pep->appendChild(current_mod);
        }
        if (peps->second.isModified())
        {
          Size i = 0;
          for (AASequence::ConstIterator res = peps->second.begin(); res != peps->second.end(); ++res, ++i)
          {
            const ResidueModification* mod = res->getModification();
            if (mod == nullptr) continue;
            DOMElement* current_mod = current_pep->getOwnerDocument()->createElement(XMLString::transcode("Modification"));
            DOMElement* current_cv = current_pep->getOwnerDocument()->createElement(XMLString::transcode("cvParam"));
            current_mod->setAttribute(XMLString::transcode("location"), XMLString::transcode(String(i).c_str()));
            current_mod->setAttribute(XMLString::transcode("monoisotopicMassDelta"), XMLString::transcode(String(mod->getDiffMonoMass()).c_str()));
            current_mod->setAttribute(XMLString::transcode("residues"), XMLString::transcode(String(mod->getOrigin()).c_str()));
            current_cv->setAttribute(XMLString::transcode("name"), XMLString::transcode(mod->getName().c_str()));
            current_cv->setAttribute(XMLString::transcode("cvRef"), XMLString::transcode("UNIMOD"));
            current_cv->setAttribute(XMLString::transcode("accession"), XMLString::transcode(mod->getUniModAccession().c_str()));

            current_mod->appendChild(current_cv);
            current_pep->appendChild(current_mod);
          }
        }
        sequenceCollectionElements->appendChild(current_pep);
      }

      for (map<String, PeptideEvidence>::iterator pevs = pe_ev_map_.begin(); pevs != pe_ev_map_.end(); ++pevs)
      {
        DOMElement* current_pev = sequenceCollectionElements->getOwnerDocument()->createElement(XMLString::transcode("PeptideEvidence"));
        current_pev->setAttribute(XMLString::transcode("peptide_ref"), XMLString::transcode("TBA"));
        current_pev->setAttribute(XMLString::transcode("id"), XMLString::transcode(pevs->first.c_str()));
        current_pev->setAttribute(XMLString::transcode("start"), XMLString::transcode(String(pevs->second.start).c_str()));
        current_pev->setAttribute(XMLString::transcode("end"), XMLString::transcode(String(pevs->second.stop).c_str()));
        current_pev->setAttribute(XMLString::transcode("pre"), XMLString::transcode(String(pevs->second.pre).c_str()));
        current_pev->setAttribute(XMLString::transcode("post"), XMLString::transcode(String(pevs->second.post).c_str()));
        // do not forget to annotate the decoy
        current_pev->setAttribute(XMLString::transcode("isDecoy"), XMLString::transcode("false"));
        sequenceCollectionElements->appendChild(current_pev);
      }
    }

    void MzIdentMLDOMHandler::buildAnalysisCollection_(DOMElement* analysisCollectionElements)
    {
      // for now there is only one search per file
      DOMElement* current_si = analysisCollectionElements->getOwnerDocument()->createElement(XMLString::transcode("SpectrumIdentification"));
      current_si->setAttribute(XMLString::transcode("id"), XMLString::transcode("TBA"));
      current_si->setAttribute(XMLString::transcode("spectrumIdentificationProtocol_ref"), XMLString::transcode("SIP"));
      current_si->setAttribute(XMLString::transcode("spectrumIdentificationList_ref"), XMLString::transcode("SIL"));
      current_si->setAttribute(XMLString::transcode("activityDate"), XMLString::transcode("now"));
      DOMElement* current_is = current_si->getOwnerDocument()->createElement(XMLString::transcode("InputSpectra"));
      current_is->setAttribute(XMLString::transcode("spectraData_ref"), XMLString::transcode("TODO")); // TODO @ mths while DataCollection
      DOMElement* current_sr = current_si->getOwnerDocument()->createElement(XMLString::transcode("SearchDatabaseRef"));
      current_sr->setAttribute(XMLString::transcode("searchDatabase_ref"), XMLString::transcode("TODO")); // TODO @ mths while DataCollection
      current_si->appendChild(current_is);
      current_si->appendChild(current_sr);
      // and no ProteinDetection for now
      analysisCollectionElements->appendChild(current_si);
    }

    void MzIdentMLDOMHandler::buildAnalysisProtocolCollection_(DOMElement* protocolElements)
    {
      // for now there is only one search per file
      DOMElement* current_sp = protocolElements->getOwnerDocument()->createElement(XMLString::transcode("SpectrumIdentificationProtocol"));
      current_sp->setAttribute(XMLString::transcode("id"), XMLString::transcode("SIP"));
      current_sp->setAttribute(XMLString::transcode("analysisSoftware_ref"), XMLString::transcode("what now?"));
      protocolElements->appendChild(current_sp);
      DOMElement* current_st = current_sp->getOwnerDocument()->createElement(XMLString::transcode("SearchType"));
      current_sp->appendChild(current_st);
      DOMElement* current_cv = current_st->getOwnerDocument()->createElement(XMLString::transcode("cvParam"));
      current_cv->setAttribute(XMLString::transcode("accession"), XMLString::transcode("MS:1001083")); // TODO @ mths for now static cv
      current_cv->setAttribute(XMLString::transcode("name"), XMLString::transcode("ms-ms search"));
      current_cv->setAttribute(XMLString::transcode("cvRef"), XMLString::transcode("PSI-MS"));
      current_st->appendChild(current_cv);

      //for now no <AdditionalSearchParams>, <ModificationParams>, <MassTable id="MT" msLevel="1 2">, <FragmentTolerance>, <ParentTolerance>, <DatabaseFilters>, <DatabaseTranslations>

      DOMElement* current_th = current_sp->getOwnerDocument()->createElement(XMLString::transcode("Threshold"));
      DOMElement* current_up = current_th->getOwnerDocument()->createElement(XMLString::transcode("userParam"));
      current_up->setAttribute(XMLString::transcode("value"), XMLString::transcode("0.05")); // TODO @ mths for now static cv
      current_up->setAttribute(XMLString::transcode("name"), XMLString::transcode("some significance threshold"));
      current_st->appendChild(current_up);
      // and no ProteinDetection for now
      protocolElements->appendChild(current_th);
    }

    void MzIdentMLDOMHandler::buildInputDataCollection_(DOMElement* inputElements)
    {
      DOMElement* current_sf = inputElements->getOwnerDocument()->createElement(XMLString::transcode("SourceFile"));
      current_sf->setAttribute(XMLString::transcode("location"), XMLString::transcode("file:///tmp/test.dat"));
      current_sf->setAttribute(XMLString::transcode("id"), XMLString::transcode("SF1"));
      buildEnclosedCV_(current_sf, "FileFormat", "MS:1001199", "Mascot DAT file", "PSI-MS"); // TODO @ mths for now static cv
      inputElements->appendChild(current_sf);

      DOMElement* current_sd = inputElements->getOwnerDocument()->createElement(XMLString::transcode("SearchDatabase"));
      current_sd->setAttribute(XMLString::transcode("location"), XMLString::transcode("file:///tmp/test.fasta"));
      current_sd->setAttribute(XMLString::transcode("id"), XMLString::transcode("DB1"));
      current_sd->setAttribute(XMLString::transcode("name"), XMLString::transcode("SwissProt"));
      current_sd->setAttribute(XMLString::transcode("numDatabaseSequences"), XMLString::transcode("257964"));
      current_sd->setAttribute(XMLString::transcode("numResidues"), XMLString::transcode("93947433"));
      current_sd->setAttribute(XMLString::transcode("releaseDate"), XMLString::transcode("2011-03-01T21:32:52"));
      current_sd->setAttribute(XMLString::transcode("version"), XMLString::transcode("SwissProt_51.6.fasta"));
      buildEnclosedCV_(current_sd, "FileFormat", "MS:1001348", "FASTA format", "PSI-MS"); // TODO @ mths for now static cv
      DOMElement* current_dn = current_sd->getOwnerDocument()->createElement(XMLString::transcode("DatabaseName"));
      DOMElement* current_up = current_dn->getOwnerDocument()->createElement(XMLString::transcode("userParam"));
      current_up->setAttribute(XMLString::transcode("name"), XMLString::transcode("SwissProt_51.6.fasta")); // TODO @ mths for now static cv
      current_dn->appendChild(current_up);
      current_sd->appendChild(current_dn);

      DOMElement* current_cv = current_sd->getOwnerDocument()->createElement(XMLString::transcode("cvParam"));
      current_cv->setAttribute(XMLString::transcode("accession"), XMLString::transcode("MS:1001073")); // TODO @ mths for now static cv
      current_cv->setAttribute(XMLString::transcode("name"), XMLString::transcode("database type amino acid"));
      current_cv->setAttribute(XMLString::transcode("cvRef"), XMLString::transcode("PSI-MS"));
      current_sd->appendChild(current_cv);
      inputElements->appendChild(current_sd);

      DOMElement* current_spd = inputElements->getOwnerDocument()->createElement(XMLString::transcode("SpectraData"));
      current_spd->setAttribute(XMLString::transcode("location"), XMLString::transcode("file:///tmp/test.mzML"));
      current_spd->setAttribute(XMLString::transcode("id"), XMLString::transcode("SD1"));
      buildEnclosedCV_(current_spd, "FileFormat", "MS:1001062", "Mascot MGF file", "PSI-MS");
      buildEnclosedCV_(current_spd, "SpectrumIDFormat", "MS:1001528", "Mascot query number", "PSI-MS");
      inputElements->appendChild(current_spd);
    }

    void MzIdentMLDOMHandler::buildEnclosedCV_(DOMElement* parentElement, String encel, String acc, String name, String cvref)
    {
      DOMElement* current_ff = parentElement->getOwnerDocument()->createElement(XMLString::transcode(encel.c_str()));
      DOMElement* current_cv = current_ff->getOwnerDocument()->createElement(XMLString::transcode("cvParam"));
      current_cv->setAttribute(XMLString::transcode("accession"), XMLString::transcode(acc.c_str()));
      current_cv->setAttribute(XMLString::transcode("name"), XMLString::transcode(name.c_str()));
      current_cv->setAttribute(XMLString::transcode("cvRef"), XMLString::transcode(cvref.c_str()));
      current_ff->appendChild(current_cv);
      parentElement->appendChild(current_ff);
    }

    void MzIdentMLDOMHandler::buildAnalysisDataCollection_(DOMElement* analysisElements)
    {
      DOMElement* current_sil = analysisElements->getOwnerDocument()->createElement(XMLString::transcode("SpectrumIdentificationList"));
      current_sil->setAttribute(XMLString::transcode("id"), XMLString::transcode("SIL1"));
      current_sil->setAttribute(XMLString::transcode("numSequencesSearched"), XMLString::transcode("TBA"));
      // for now no FragmentationTable

      for (vector<PeptideIdentification>::iterator pi = pep_id_->begin(); pi != pep_id_->end(); ++pi)
      {
        DOMElement* current_sr = current_sil->getOwnerDocument()->createElement(XMLString::transcode("SpectrumIdentificationResult"));
        current_sr->setAttribute(XMLString::transcode("id"), XMLString::transcode(String(UniqueIdGenerator::getUniqueId()).c_str()));
        current_sr->setAttribute(XMLString::transcode("spectrumID"), XMLString::transcode(String(UniqueIdGenerator::getUniqueId()).c_str()));
        current_sr->setAttribute(XMLString::transcode("spectraData_ref"), XMLString::transcode("SD1"));
        for (vector<PeptideHit>::iterator ph = pi->getHits().begin(); ph != pi->getHits().end(); ++ph)
        {
          DOMElement* current_si = current_sr->getOwnerDocument()->createElement(XMLString::transcode("SpectrumIdentificationItem"));
          current_si->setAttribute(XMLString::transcode("id"), XMLString::transcode(String(UniqueIdGenerator::getUniqueId()).c_str()));
          current_si->setAttribute(XMLString::transcode("calculatedMassToCharge"), XMLString::transcode(String(ph->getSequence().getMonoWeight(Residue::Full, ph->getCharge())).c_str())); //TODO @mths : this is not correct!1elf - these interfaces are BS!
          current_si->setAttribute(XMLString::transcode("chargeState"), XMLString::transcode(String(ph->getCharge()).c_str()));
          current_si->setAttribute(XMLString::transcode("experimentalMassToCharge"), XMLString::transcode(String(ph->getSequence().getMonoWeight(Residue::Full, ph->getCharge())).c_str())); //TODO @mths : this is not correct!1elf - these interfaces are BS!
          current_si->setAttribute(XMLString::transcode("peptide_ref"), XMLString::transcode("TBA"));
          current_si->setAttribute(XMLString::transcode("rank"), XMLString::transcode(String(ph->getRank()).c_str()));
          current_si->setAttribute(XMLString::transcode("passThreshold"), XMLString::transcode("TBA"));
          current_si->setAttribute(XMLString::transcode("sample_ref"), XMLString::transcode("TBA"));
          // TODO German comment
          //   nicht vergessen  cvs for score!
          current_sr->appendChild(current_si);
          for (list<String>::iterator pepevref = hit_pev_.front().begin(); pepevref != hit_pev_.front().end(); ++pepevref)
          {
            DOMElement* current_per = current_si->getOwnerDocument()->createElement(XMLString::transcode("PeptideEvidenceRef"));
            current_per->setAttribute(XMLString::transcode("peptideEvidence_ref"), XMLString::transcode(pepevref->c_str()));
            current_si->appendChild(current_per);
          }
          hit_pev_.pop_front();
          // and no Fragmentation annotation for now
        }
//          <cvParam accession="MS:1001371" name="Mascot:identity threshold" cvRef="PSI-MS" value="44"/>
//          <cvParam accession="MS:1001370" name="Mascot:homology threshold" cvRef="PSI-MS" value="18"/>
//          <cvParam accession="MS:1001030" name="number of peptide seqs compared to each spectrum" cvRef="PSI-MS" value="26981"/>
//          <cvParam accession="MS:1000796" name="spectrum title" cvRef="PSI-MS" value="dp210198 21-Jan-98 DERIVED SPECTRUM    #9"/>
        current_sil->appendChild(current_sr);
      }

      // and no ProteinDetection for now
    }

    ProteinIdentification::SearchParameters MzIdentMLDOMHandler::findSearchParameters_(pair<CVTermList, map<String, DataValue> > as_params)
    {
      ProteinIdentification::SearchParameters sp = ProteinIdentification::SearchParameters();
      for (Map<String, vector<CVTerm> >::ConstIterator cvs = as_params.first.getCVTerms().begin(); cvs != as_params.first.getCVTerms().end(); ++cvs)
      {
        for (vector<CVTerm>::const_iterator cvit = cvs->second.begin(); cvit != cvs->second.end(); ++cvit)
        {
          sp.setMetaValue(cvs->first, cvit->getValue());
        }
      }
      for (map<String, DataValue>::const_iterator upit = as_params.second.begin(); upit != as_params.second.end(); ++upit)
      {
        if (upit->first == "taxonomy")
        {
          sp.taxonomy = upit->second.toString();
        }
        else if (upit->first == "charges")
        {
          sp.charges = upit->second.toString();
        }
        else
        {
          sp.setMetaValue(upit->first, upit->second);
        }
      }
      return sp;
    }

  } //namespace Internal
} // namespace OpenMS<|MERGE_RESOLUTION|>--- conflicted
+++ resolved
@@ -36,26 +36,12 @@
 #include <OpenMS/SYSTEM/File.h>
 
 #include <OpenMS/CHEMISTRY/ModificationsDB.h>
-<<<<<<< HEAD
-#include <OpenMS/CHEMISTRY/EnzymesDB.h>
-=======
 #include <OpenMS/CHEMISTRY/ResidueDB.h>
 #include <OpenMS/CHEMISTRY/ProteaseDB.h>
 
-#include <set>
-#include <string>
-#include <iostream>
-#include <stdexcept>
-#include <list>
->>>>>>> daae6062
 
 #include <sys/stat.h>
-<<<<<<< HEAD
-#include <errno.h>
-=======
 #include <cerrno>
-#include <boost/lexical_cast.hpp>
->>>>>>> daae6062
 
 using namespace std;
 using namespace xercesc;
@@ -771,12 +757,12 @@
           {
             if (element_pev->hasAttribute(XMLString::transcode("pre")))
             {
-              pre = *XMLString::transcode(element_pev->getAttribute(XMLString::transcode("pre")));
+            pre = *XMLString::transcode(element_pev->getAttribute(XMLString::transcode("pre")));
             }
             if (element_pev->hasAttribute(XMLString::transcode("post")))
             {
-              post = *XMLString::transcode(element_pev->getAttribute(XMLString::transcode("post")));
-            }
+            post = *XMLString::transcode(element_pev->getAttribute(XMLString::transcode("post")));
+          }
           }
           catch (...)
           {
@@ -2052,9 +2038,9 @@
             }
             else
             {
-              hit.setMetaValue(cvs->first, cv->getValue().toString().toDouble());
-            }
-          }
+            hit.setMetaValue(cvs->first, cv->getValue().toString().toDouble());
+          }
+        }
         }
         for (map<String, DataValue>::const_iterator up = params.second.begin(); up != params.second.end(); ++up)
         {
@@ -2447,8 +2433,8 @@
                   catch (...)
                   {
                     LOG_WARN << "Found unreadable modification location." << endl;
-                    throw Exception::MissingInformation(__FILE__, __LINE__, OPENMS_PRETTY_FUNCTION, "Unknown modification");
-                  }
+                  throw Exception::MissingInformation(__FILE__, __LINE__, OPENMS_PRETTY_FUNCTION, "Unknown modification");
+                }
                   if (!has_mass_delta)
                   {
                     throw Exception::MissingInformation(__FILE__, __LINE__, OPENMS_PRETTY_FUNCTION, "Unknown modification");
