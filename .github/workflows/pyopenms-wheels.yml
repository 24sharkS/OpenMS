# This is a basic workflow to help you get started with Actions

name: pyopenms-wheels

# Controls when the action will run. Triggers the workflow on push or pull request
# events but only for the master branch
on:
  push:
<<<<<<< HEAD
    branches: [ nightly, pyopenms3 ]
=======
    tags:
      - 'Release*'
    branches: [ nightly ]
>>>>>>> 0510f1bd

# A workflow run is made up of one or more jobs that can run sequentially or in parallel
jobs:

  build-win:
    runs-on: windows-latest
    steps:
    - uses: actions/checkout@v2
      with:
        path: OpenMS
        
    - name: Reduce PATH
      run: echo "::set-env name=PATH::C:\hostedtoolcache\windows\Python\3.7.9\x64\Scripts;C:\hostedtoolcache\windows\Python\3.7.9\x64;C:\hostedtoolcache\windows\Ruby\2.5.8\x64\bin;C:\Program Files\Java\jdk8u265-b01\bin;C:\ProgramData\kind;C:\vcpkg;C:\cf-cli;C:\Program Files (x86)\NSIS;C:\windows\system32;C:\windows;C:\windows\System32\Wbem;C:\windows\System32\WindowsPowerShell\v1.0;C:\windows\System32\OpenSSH;C:\ProgramData\Chocolatey\bin;C:\Program Files\Docker;C:\Program Files\PowerShell\7;C:\Program Files\OpenSSL\bin;C:\Strawberry\c\bin;C:\Strawberry\perl\site\bin;C:\Strawberry\perl\bin;C:\Program Files\Git\cmd;C:\Program Files\Git\mingw64\bin;C:\Program Files\Git\usr\bin;C:\Program Files (x86)\Microsoft Visual Studio\2019\\Enterprise\Common7\IDE\CommonExtensions\Microsoft\CMake\CMake\bin"

    - name: Install Qt
      uses: jurplel/install-qt-action@v2
      with:
        version: '5.12.6' # 5.12.7 is broken https://bugreports.qt.io/browse/QTBUG-81715
        host: 'windows' # default: win64_msvc2017_64
        target: 'desktop'
        install-deps: 'true'
        modules: 'qtsvg'
        cached: 'false'

    - name: Install Miniconda
      shell: bash # uses git bash on windows
      run: |
            MINICONDA_FILENAME=Miniconda3-latest-Windows-x86_64.exe
            curl -o $MINICONDA_FILENAME "https://repo.anaconda.com/miniconda/$MINICONDA_FILENAME"
            ./Miniconda3-latest-Windows-x86_64.exe //InstallationType=JustMe //RegisterPython=0 //S //D=$HOME/miniconda3

    - name: Configure x64 environment
      if: runner.os == 'Windows'
      run: OpenMS\.github\workflows\vsenv.bat -arch=x64 -host_arch=x64

    - name: Load contrib build
      run: |
          mkdir contribbld
          cd contribbld
          curl -o contribbld.tar.gz https://abibuilder.informatik.uni-tuebingen.de/archive/openms/contrib/windows/x64/msvc-14.2/contrib_build.tar.gz
          tar -xzf contribbld.tar.gz
          rm contribbld.tar.gz

    - name: Setup conda paths
      shell: bash
      run: |
        echo "::add-path::$HOME/miniconda3/bin"
        echo "::add-path::$HOME/miniconda3/Scripts"

    - name: Build
      shell: bash
      run: |
          mkdir bld
          pushd bld
          # TODO: set generator via variable, then we can share this step
          cmake -G "Visual Studio 16 2019" -A x64 -DOPENMS_CONTRIB_LIBS="$GITHUB_WORKSPACE/contribbld" -DCMAKE_PREFIX_PATH="$(echo $Qt5_Dir)/lib/cmake;${Qt5_Dir}" ../OpenMS
          # Note: multiple --targets only supported by CMake 3.15+
          cmake --build . --config Release --target OpenMS SuperHirn

          # Search for the latest 3 main python versions in the repository pkgs/main
          SUPPORTED_PYTHONS=$(conda search --full-name python | grep "pkgs/main" | awk '{print $2}' | cut -d '.' -f -2 | uniq | tail -3)

          echo $SUPPORTED_PYTHONS

          mkdir pyopenms_whls

          for py in $SUPPORTED_PYTHONS
          do
            conda create -n pyoms-bld-$py python=$py
            source activate pyoms-bld-$py

            # set current python executable
            CURRENT_PYTHON_EXECUTABLE=$(which python)

            ${CURRENT_PYTHON_EXECUTABLE} -m pip install --upgrade pip
            # pip install all the stuff
            pip install -U setuptools
            pip install -U pip
            pip install -U autowrap
            pip install -U nose
            pip install -U numpy
            pip install -U wheel

            #conda deactivate

            echo $CURRENT_PYTHON_EXECUTABLE

            # build pyopenms distribution
            cmake -DPYTHON_EXECUTABLE:FILEPATH=$CURRENT_PYTHON_EXECUTABLE -DPYOPENMS=ON .
            cmake --build . --config Release --target pyopenms

            # copy to directory
            cp pyOpenMS/dist/*.whl pyopenms_whls/
            # clean up
            conda deactivate
            conda remove --name pyoms-bld-$py --all

            # clean previous pyopenms libs
            find . -name "pyopenms*.so" -exec rm -rf {} \;

          done
          
    - uses: actions/upload-artifact@v1
      name: Upload artifacts
      with:
        name: ${{ runner.os }}-wheels
        path: bld/pyopenms_whls

  build-macos:
    runs-on: macos-latest
    steps:
    - uses: actions/checkout@v2
      with:
        path: OpenMS

    - name: Install Qt
      uses: jurplel/install-qt-action@v2
      with:
        version: '5.12.7'
        host: 'mac'
        target: 'desktop'
        install-deps: 'true'
        modules: 'qtsvg'
        cached: 'false'

    - name: Install Miniconda
      shell: bash
      run: |
            MINICONDA_FILENAME=Miniconda3-latest-MacOSX-x86_64.sh
            curl -o $MINICONDA_FILENAME "https://repo.anaconda.com/miniconda/$MINICONDA_FILENAME"
            bash ${MINICONDA_FILENAME} -b -f -p $HOME/miniconda3

    - name: Setup conda paths
      shell: bash
      run: |
        echo "::add-path::$HOME/miniconda3/bin"
        echo "::add-path::$HOME/miniconda3/Scripts"

    - name: Install build tools
      run: brew install autoconf automake libtool

    - name: Load contrib build
      run: |
          mkdir contribbld
          cd contribbld
          curl -o contribbld.tar.gz https://abibuilder.informatik.uni-tuebingen.de/archive/openms/contrib/macOS/10.15.3/x64/appleclang-11.0.0/contrib_build.tar.gz
          tar -xzf contribbld.tar.gz
          rm contribbld.tar.gz

    - name: Fix contrib install names
      shell: bash 
      run: |
          for lib in $GITHUB_WORKSPACE/contribbld/lib/*.dylib
          do
            install_name_tool -id $lib $lib
          done

    - name: Build
      run: |
          export CC=clang
          export CXX=clang++
          export MACOSX_DEPLOYMENT_TARGET=10.9

          # create symlinks like brew https://github.com/Homebrew/homebrew-core/blob/master/Formula/qt.rb#L61
          pushd $Qt5_Dir/include
            for f in $Qt5_Dir/lib/*.framework/Headers
            do
              lnknm=$(basename "${f%/*}" ".framework")
              ln -s $f $lnknm
            done
            for f in $Qt5_Dir/lib/*.framework/Versions/5/Qt*
            do
              install_name_tool -id $f $f
            done
            otool -L /Users/runner/work/OpenMS/Qt/5.12.7/clang_64/lib/QtCore.framework/Versions/5/QtCore
          popd
          mkdir bld
          pushd bld
          # Use -DCMAKE_FIND_DEBUG_MODE=ON for debug
          cmake -DCMAKE_BUILD_TYPE="Release" -DOPENMS_CONTRIB_LIBS="$GITHUB_WORKSPACE/contribbld" -DCMAKE_PREFIX_PATH="$(echo $Qt5_Dir)/lib/cmake;${Qt5_Dir}" -DCMAKE_OSX_DEPLOYMENT_TARGET=10.9 -DBOOST_USE_STATIC=ON ../OpenMS
          make -j4 OpenMS SuperHirn

          # Search for the latest 3 main python versions in the repository pkgs/main
          SUPPORTED_PYTHONS=$(conda search --full-name python | grep "pkgs/main" | awk '{print $2}' | cut -d '.' -f -2 | uniq | tail -3)

          echo $SUPPORTED_PYTHONS

          mkdir pyopenms_whls

          for py in $SUPPORTED_PYTHONS
          do
            conda create -n pyoms-bld-$py python=$py
            source activate pyoms-bld-$py

            # set current python executable
            CURRENT_PYTHON_EXECUTABLE=$(which python)

            # pip install all the stuff
            pip install -U setuptools
            pip install -U pip
            pip install -U autowrap
            pip install -U nose
            pip install -U numpy
            pip install -U wheel

            #conda deactivate

            echo $CURRENT_PYTHON_EXECUTABLE

            # build pyopenms distribution (macOS)
            cmake -DPYTHON_EXECUTABLE:FILEPATH=$CURRENT_PYTHON_EXECUTABLE -DPYOPENMS=ON .
            make -j4 pyopenms

            # copy to directory
            cp pyOpenMS/dist/*.whl pyopenms_whls/

            # clean up
            conda deactivate
            conda remove --name pyoms-bld-$py --all

            # clean previous pyopenms libs
            find . -name "pyopenms*.so" -exec rm -rf {} \;

          done

    - uses: actions/upload-artifact@v1
      name: Upload artifacts
      with:
        name: ${{ runner.os }}-wheels
        path: bld/pyopenms_whls

  build-lnx:
    # TODO we have to make sure that this container is always updated with a push to contrib
    runs-on: ubuntu-latest
    container: hroest/manylinux2014_qt59_contrib:v1.1

    steps:
    # Cancels older builds if still running
    - uses: rokroskar/workflow-run-cleanup-action@master
      env:
        GITHUB_TOKEN: "${{ secrets.GITHUB_TOKEN }}"
      if: "!startsWith(github.ref, 'refs/tags/') && github.ref != 'refs/heads/master' && github.ref != 'refs/heads/develop'"

    - uses: actions/checkout@v2
      name: Checkout sources
      with:
        path: OpenMS

    - name: Build on manylinux2014 
      run: |
            ## Do not load shared objects from root folder oft he package at import. Auditwheel handles dependencies.
            patch -p0 $GITHUB_WORKSPACE/OpenMS/src/pyOpenMS/pyopenms/__init__.py < $GITHUB_WORKSPACE/OpenMS/src/pyOpenMS/dist-scripts/manylinux.patch

            # install Python deps
            for PYBIN in /opt/python/cp3*; do
              "$PYBIN/bin/pip" install -U Cython
              "$PYBIN/bin/pip" install -U setuptools
              "$PYBIN/bin/pip" install -U wheel==0.31.1
              "$PYBIN/bin/pip" install -U numpy
              "$PYBIN/bin/pip" install -U nose
              "$PYBIN/bin/pip" install -U autowrap
            done

            mkdir -p $GITHUB_WORKSPACE/data/wheelhouse/
            mkdir -p $GITHUB_WORKSPACE/data/wheelhouse/before_fix/

            LD_OLD_LIBRARY_PATH=$LD_LIBRARY_PATH

            mkdir openms-build
            cd openms-build
            cmake -DCMAKE_BUILD_TYPE="Release" -DCMAKE_PREFIX_PATH="/contrib-build/" $GITHUB_WORKSPACE/OpenMS
            make -j4 OpenMS SuperHirn

            # compile and configure OpenMS
            for PYBIN in /opt/python/cp3*; do

              # configure
              cmake -DCMAKE_PREFIX_PATH="/contrib-build/" -DPYOPENMS=On -DPYTHON_EXECUTABLE:FILEPATH=$PYBIN/bin/python $GITHUB_WORKSPACE/OpenMS
              make -j4 pyopenms
              
              pushd pyOpenMS
                # remove the libraries as auditwheel will take care of linked libs
                rm -rf pyopenms/lib*
                rm -rf build/lib*/pyopenms/lib*
                find . -name "pyopenms*.so" -exec rm -rf {} \; # not sure if that works here?! 
                # create wheel without libraries
                "$PYBIN/bin/pip" wheel . -w wheelhouse_tmp
              popd
            done

            # ensure auditwheel can find the libraries
            export LD_LIBRARY_PATH=$LD_OLD_LIBRARY_PATH:`pwd`/lib

            # strip the libraries before repairing
            strip --strip-all lib/libOpenMS.so
            strip --strip-all lib/libOpenSwathAlgo.so
            strip --strip-all lib/libSuperHirn.so
            
            pushd pyOpenMS
              # Bundle stripped plus external shared libraries into the wheels
              for whl in wheelhouse_tmp/pyopenms*.whl; do
                auditwheel repair "$whl" -w wheelhouse/
              done

              # Note: Uncomment this line if you want to test the wheels before our fix
              #/usr/bin/cp wheelhouse/* $GITHUB_WORKSPACE/data/wheelhouse/before_fix/

              # Somehow auditwheel is broken and we get the wrong libraries here for
              # libcrypto and libssl, lets go and fix it ...
              yum install -y zip
              pushd wheelhouse
                for whl in pyopenms*.whl
                do
                  mkdir -p fix
                  cp $whl fix/fix.zip
                  pushd fix
                    unzip fix.zip
                    /usr/bin/cp /lib64/libssl.so.10  pyopenms/.libs/libssl-*
                    /usr/bin/cp /lib64/libcrypto.so.10  pyopenms/.libs/libcrypto-*
                    zip -r ../$whl pyopenms/
                  popd
                  rm -rf fix
                done
              popd
              mv wheelhouse/* $GITHUB_WORKSPACE/data/wheelhouse/
            popd

    - uses: actions/upload-artifact@v1
      name: Upload artifacts
      with:
        name: ${{ runner.os }}-wheels
        path: data/wheelhouse/

# Tests the build workflows
  test:
    needs: [build-win, build-macos, build-lnx]
    runs-on: ${{ matrix.os }}
    strategy:
      matrix:
        os: [ubuntu-latest, macos-latest, windows-latest]

    steps:
    - name: Install Miniconda
      shell: bash
      run: |
          if [[ "${{ runner.os }}" == "Linux" ]]; then
            MINICONDA_FILENAME=Miniconda3-latest-Linux-x86_64.sh
            curl -o $MINICONDA_FILENAME "https://repo.anaconda.com/miniconda/$MINICONDA_FILENAME"
            bash ${MINICONDA_FILENAME} -b -f -p $HOME/miniconda3
          elif [[ "${{ runner.os }}" == "macOS" ]]; then
            MINICONDA_FILENAME=Miniconda3-latest-MacOSX-x86_64.sh
            curl -o $MINICONDA_FILENAME "https://repo.anaconda.com/miniconda/$MINICONDA_FILENAME"
            bash ${MINICONDA_FILENAME} -b -f -p $HOME/miniconda3
          elif [[ "${{ runner.os }}" == "Windows" ]]; then
            MINICONDA_FILENAME=Miniconda3-latest-Windows-x86_64.exe
            curl -o $MINICONDA_FILENAME "https://repo.anaconda.com/miniconda/$MINICONDA_FILENAME"
            ./Miniconda3-latest-Windows-x86_64.exe //InstallationType=JustMe //RegisterPython=0 //S
          fi

    - name: Setup conda paths
      shell: bash
      run: |
        echo "::add-path::$HOME/miniconda3/bin"
        echo "::add-path::$HOME/miniconda3/Scripts"

    - name: Download artifacts
      uses: actions/download-artifact@v1.0.0
      with:
          name: ${{ runner.os }}-wheels

    - name: Test
      shell: bash 
      run: |
        # Search for the latest 3 main python versions in the repository pkgs/main
        SUPPORTED_PYTHONS=$(conda search --full-name python | grep "pkgs/main" | awk '{print $2}' | cut -d '.' -f -2 | uniq | tail -3)

        echo $SUPPORTED_PYTHONS

        for py in $SUPPORTED_PYTHONS
        do
          conda create -n pyoms-bld-$py python=$py
          source activate pyoms-bld-$py

          # Find .whl for current python version
          CURRENT_VERSION=$(echo $py | sed "s/\.//g") # remove "." for find
          echo "Testing python version $CURRENT_VERSION"
          CURRENT_WHL=$(find $GITHUB_WORKSPACE -name "*$CURRENT_VERSION*.whl") # Probably $GITHUB_WORKSPACE
          echo "Found wheel $CURRENT_WHL : Testing.."

          python -m pip install --upgrade pip
          # pip install all the stuff
          pip install -U pip
          pip install $CURRENT_WHL

          python -c "import importlib.util; p_name = 'pyopenms'; package = importlib.util.find_spec(p_name); print(p_name + ' was sucessfully installed! Nice one!') if package is not None else print('Something seems to be wrong!')"
          ## at least test the import
          ## TODO run test suite?
          python -c "import pyopenms"
          conda deactivate

          # clean up
          conda remove --name pyoms-bld-$py --all

        done        
  
  # Upload the wheels (the action only runs on ubuntu slaves)
  publish:
    needs: [test] # doesn't really NEED it but we want the tests to pass first
    runs-on: ubuntu-latest
    steps:
    # haha github is just ridiculous.. not getting their actions to do basic stuff for years
    - name: Download artifacts
      uses: actions/download-artifact@v1.0.0
      with:
          name: Linux-wheels
    - name: Download artifacts
      uses: actions/download-artifact@v1.0.0
      with:
          name: Windows-wheels
    - name: Download artifacts
      uses: actions/download-artifact@v1.0.0
      with:
          name: macOS-wheels

    - name: Merge all artifacts
      run: |
            mkdir wheels
            cp -lr *-wheels/* wheels/
            pwd
            ls -la wheels/

    - name: Publish package to nightly PyPI
      if: "!contains(github.ref, 'Release')"
      uses: pypa/gh-action-pypi-publish@master
      with:
        user: __token__
        password: ${{ secrets.pypi_api_token }}
        packages_dir: ${{ github.workspace }}/wheels
        
    - name: Publish package to PyPI
      if: "contains(github.ref, 'Release')"
      uses: pypa/gh-action-pypi-publish@master
      with:
        user: __token__
        password: ${{ secrets.pypi_api_token_release }}
        packages_dir: ${{ github.workspace }}/wheels<|MERGE_RESOLUTION|>--- conflicted
+++ resolved
@@ -6,13 +6,9 @@
 # events but only for the master branch
 on:
   push:
-<<<<<<< HEAD
-    branches: [ nightly, pyopenms3 ]
-=======
     tags:
       - 'Release*'
-    branches: [ nightly ]
->>>>>>> 0510f1bd
+    branches: [ nightly, pyopenms3 ]
 
 # A workflow run is made up of one or more jobs that can run sequentially or in parallel
 jobs:
