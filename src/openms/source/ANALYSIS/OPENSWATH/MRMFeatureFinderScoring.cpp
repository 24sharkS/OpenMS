--- conflicted
+++ resolved
@@ -95,11 +95,7 @@
     defaults_.setValue("write_convex_hull", "false", "Whether to write out all points of all features into the featureXML", ListUtils::create<String>("advanced"));
     defaults_.setValidStrings("write_convex_hull", ListUtils::create<String>("true,false"));
     defaults_.setValue("spectrum_addition_method", "simple", "For spectrum addition, either use simple concatenation or use peak resampling", ListUtils::create<String>("advanced"));
-<<<<<<< HEAD
     defaults_.setValidStrings("spectrum_addition_method", {"simple", "resample"});
-=======
-    defaults_.setValidStrings("spectrum_addition_method", ListUtils::create<String>("simple,resample"));
->>>>>>> 8cc4e889
     defaults_.setValue("add_up_spectra", 1, "Add up spectra around the peak apex (needs to be a non-even integer)", ListUtils::create<String>("advanced"));
     defaults_.setMinInt("add_up_spectra", 1);
     defaults_.setValue("spacing_for_spectra_resampling", 0.005, "If spectra are to be added, use this spacing to add them up", ListUtils::create<String>("advanced"));
@@ -543,15 +539,11 @@
     expected_rt = newtr.apply(expected_rt);
 
     OpenSwathScoring scorer;
-<<<<<<< HEAD
-    scorer.initialize(rt_normalization_factor_, add_up_spectra_, spacing_for_spectra_resampling_, su_, spectrum_addition_method_);
-=======
     scorer.initialize(rt_normalization_factor_, add_up_spectra_,
                       spacing_for_spectra_resampling_,
                       im_extra_drift_,
                       su_,
                       spectrum_addition_method_);
->>>>>>> 8cc4e889
 
     ProteaseDigestion pd;
     pd.setEnzyme("Trypsin");
