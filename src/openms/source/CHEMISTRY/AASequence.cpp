--- conflicted
+++ resolved
@@ -163,14 +163,10 @@
       // only add to string if not a fixed modification
       if (std::find(fixed_modifications.begin(), fixed_modifications.end(), nterm_mod_name) == fixed_modifications.end())
       {
-<<<<<<< HEAD
         double nominal_mass = Residue::getInternalToNTerm().getMonoWeight() + mod.getDiffMonoMass();
         if (mass_delta) nominal_mass = mod.getDiffMonoMass();
+
         String sign = (mass_delta && nominal_mass > 0) ? "+" : "";
-=======
-        double nominal_mass = mod.getDiffMonoMass(); // just get input mass
-        if (!mod.isUserDefined()) nominal_mass += Residue::getInternalToNTerm().getMonoWeight(); 
->>>>>>> 8cff7009
         if (integer_mass)
         {
           bs += "n[" + sign + String(std::round(nominal_mass)) + "]";
@@ -225,14 +221,10 @@
       // only add to string if not a fixed modification
       if (std::find(fixed_modifications.begin(), fixed_modifications.end(), cterm_mod_name) == fixed_modifications.end())
       {
-<<<<<<< HEAD
         double nominal_mass = Residue::getInternalToCTerm().getMonoWeight() + mod.getDiffMonoMass();
         if (mass_delta) nominal_mass = mod.getDiffMonoMass();
+
         String sign = (mass_delta && nominal_mass > 0) ? "+" : "";
-=======
-        double nominal_mass = mod.getDiffMonoMass(); // just get input mass
-        if (!mod.isUserDefined()) nominal_mass += Residue::getInternalToCTerm().getMonoWeight();
->>>>>>> 8cff7009
         if (integer_mass)
         {
           bs += "c[" + sign + String(std::round(nominal_mass)) + "]";
