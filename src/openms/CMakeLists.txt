# --------------------------------------------------------------------------
#                   OpenMS -- Open-Source Mass Spectrometry
# --------------------------------------------------------------------------
# Copyright The OpenMS Team -- Eberhard Karls University Tuebingen,
# ETH Zurich, and Freie Universitaet Berlin 2002-2016.
#
# This software is released under a three-clause BSD license:
#  * Redistributions of source code must retain the above copyright
#    notice, this list of conditions and the following disclaimer.
#  * Redistributions in binary form must reproduce the above copyright
#    notice, this list of conditions and the following disclaimer in the
#    documentation and/or other materials provided with the distribution.
#  * Neither the name of any author or any participating institution
#    may be used to endorse or promote products derived from this software
#    without specific prior written permission.
# For a full list of authors, refer to the file AUTHORS.
# --------------------------------------------------------------------------
# THIS SOFTWARE IS PROVIDED BY THE COPYRIGHT HOLDERS AND CONTRIBUTORS "AS IS"
# AND ANY EXPRESS OR IMPLIED WARRANTIES, INCLUDING, BUT NOT LIMITED TO, THE
# IMPLIED WARRANTIES OF MERCHANTABILITY AND FITNESS FOR A PARTICULAR PURPOSE
# ARE DISCLAIMED. IN NO EVENT SHALL ANY OF THE AUTHORS OR THE CONTRIBUTING
# INSTITUTIONS BE LIABLE FOR ANY DIRECT, INDIRECT, INCIDENTAL, SPECIAL,
# EXEMPLARY, OR CONSEQUENTIAL DAMAGES (INCLUDING, BUT NOT LIMITED TO,
# PROCUREMENT OF SUBSTITUTE GOODS OR SERVICES; LOSS OF USE, DATA, OR PROFITS;
# OR BUSINESS INTERRUPTION) HOWEVER CAUSED AND ON ANY THEORY OF LIABILITY,
# WHETHER IN CONTRACT, STRICT LIABILITY, OR TORT (INCLUDING NEGLIGENCE OR
# OTHERWISE) ARISING IN ANY WAY OUT OF THE USE OF THIS SOFTWARE, EVEN IF
# ADVISED OF THE POSSIBILITY OF SUCH DAMAGE.
#
# --------------------------------------------------------------------------
# $Maintainer: Stephan Aiche, Chris Bielow $
# $Authors: Andreas Bertsch, Chris Bielow, Stephan Aiche $
# --------------------------------------------------------------------------

project("OpenMS")
cmake_minimum_required(VERSION 2.8.3 FATAL_ERROR)

set(CMAKE_AUTOUIC ON)
set(CMAKE_AUTOMOC ON)
set(CMAKE_INCLUDE_CURRENT_DIR ON)

#------------------------------------------------------------------------------
# naming conventions:
#
# prefix a variable with 'CF_' if it is used to configure a file!
# e.g., CF_LibOpenMSExport
set(CF_OPENMS_PACKAGE_VERSION "${OPENMS_PACKAGE_VERSION_MAJOR}.${OPENMS_PACKAGE_VERSION_MINOR}.${OPENMS_PACKAGE_VERSION_PATCH}" CACHE INTERNAL "OpenMS VERSION" FORCE)

#------------------------------------------------------------------------------
# En/disable assertions
if ("${CMAKE_BUILD_TYPE}" STREQUAL "Debug")
	set(CF_OPENMS_ASSERTIONS 1)
else()
	set(CF_OPENMS_ASSERTIONS 0)
endif()
set(CF_OPENMS_ASSERTIONS ${CF_OPENMS_ASSERTIONS} CACHE INTERNAL "Enables debug messages (precondition and postconditions are enabled, a bit slower) - this is NOT changing any compiler flags!" FORCE)


#------------------------------------------------------------------------------
# third party libs shipped with OpenMS directly
#------------------------------------------------------------------------------
add_subdirectory(thirdparty)

#------------------------------------------------------------------------------
# external libs (contrib or system)
#------------------------------------------------------------------------------
include(${PROJECT_SOURCE_DIR}/cmake_findExternalLibs.cmake)

#------------------------------------------------------------------------------
# At this point make a summary of where data and doc will be located:
message(STATUS "Info: CF_OPENMS_DATA_PATH: ${CF_OPENMS_DATA_PATH}")
message(STATUS "Info: CF_OPENMS_DOC_PATH: ${CF_OPENMS_DOC_PATH}")

#------------------------------------------------------------------------------
# configure config.h
#------------------------------------------------------------------------------
include(${PROJECT_SOURCE_DIR}/configh.cmake)

#------------------------------------------------------------------------------
# big include file for headers and cpp files, that fills the OpenMS_sources variable
include (${PROJECT_SOURCE_DIR}/includes.cmake)

#------------------------------------------------------------------------------
# all the dependency libraries are linked into libOpenMS.so, except Qt
set(OPENMS_DEP_LIBRARIES  ${COIN_LIBRARIES}
                          ${LIBSVM_LIBRARIES}
                          ${XercesC_LIBRARY}
                          ${Boost_LIBRARIES}
                          ${WM5_LIBRARIES}
                          ${BZIP2_LIBRARIES}
                          ${ZLIB_LIBRARIES}
                          ${GLPK_LIBRARIES})

# xerces requires linking against CoreFoundation&CoreServices
if(APPLE)
  find_library(CoreFoundation_LIBRARY CoreFoundation )
  find_library(CoreServices_LIBRARY CoreServices )
  set(OPENMS_DEP_LIBRARIES ${OPENMS_DEP_LIBRARIES}
                           ${CoreFoundation_LIBRARY}
                           ${CoreServices_LIBRARY})
endif()

if (MSVC)
	list(APPEND OPENMS_DEP_LIBRARIES opengl32.lib)
endif()
if (WITH_CRAWDAD)
  # find archive (static) version and add it to the OpenMS library
  find_library(Crawdad_LIBRARY
   NAMES Crawdad.a Crawdad
    HINTS ${Crawdad_DIR})
  list(APPEND OPENMS_DEP_LIBRARIES ${Crawdad_LIBRARY})
endif()

openms_add_library(TARGET_NAME  OpenMS
                   SOURCE_FILES  ${OpenMS_sources}
                   HEADER_FILES  ${OpenMS_sources_h}
                                 ${OpenMS_configured_headers}
                   INTERNAL_INCLUDES ${PROJECT_SOURCE_DIR}/include
                                     ${PROJECT_BINARY_DIR}/include
                   PRIVATE_INCLUDES ${EOL_BSPLINE_INCLUDE_DIRECTORY}
                   EXTERNAL_INCLUDES ${Qt5Widgets_INCLUDE_DIRS}
                                     ${Qt5Network_INCLUDE_DIRS}
                                     ${Qt5Svg_INCLUDE_DIRS}
                                     ${Qt5OpenGL_INCLUDE_DIRS}
<<<<<<< HEAD
                                     ${Qt5WebEngine_INCLUDE_DIRS}
=======
>>>>>>> 722553d4
                                     ${GSL_INCLUDE_DIRS}
                                     ${Boost_INCLUDE_DIRS}
                                     ${SEQAN_INCLUDE_DIRS}
                                     ${LIBSVM_INCLUDE_DIRS}
                                     ${GLPK_INCLUDE_DIRS}
                                     ${ZLIB_INCLUDE_DIRS}
                                     ${BZIP2_INCLUDE_DIR}
                                     ${EIGEN3_INCLUDE_DIR}
                                     ${WM5_INCLUDE_DIRS}
                                     ${OpenSwathAlgo_INCLUDE_DIRECTORIES}
                                     ${CRAWDAD_INCLUDE_DIRS}
                                     ${XercesC_INCLUDE_DIRS}
                                     ${COIN_INCLUDE_DIRS}
                   LINK_LIBRARIES OpenSwathAlgo
                                  ${APPLE_EXTRA_LIBS}
                                  ${Qt5Widgets_LIBRARIES}
                                  ${Qt5Network_LIBRARIES}
                                  ${Qt5OpenGL_LIBRARIES}
                                  ${Qt5Svg_LIBRARIES}
<<<<<<< HEAD
                                  ${Qt5WebEngine_LIBRARIES}
=======
>>>>>>> 722553d4
                                  ${OPENMS_DEP_LIBRARIES}
                   DLL_EXPORT_PATH "OpenMS/")

#------------------------------------------------------------------------------
# since the share basically belongs to OpenMS core we control its installation
# here
# Note: that slash(/) is important here, otherwise the whole directory
#       (not its content) will be copied!
install_directory(${OPENMS_HOST_DIRECTORY}/share/OpenMS/ ${INSTALL_SHARE_DIR} share)

#------------------------------------------------------------------------------
# register relevant paths for the doxygen doc generation
openms_doc_path("${PROJECT_SOURCE_DIR}/include")<|MERGE_RESOLUTION|>--- conflicted
+++ resolved
@@ -122,10 +122,6 @@
                                      ${Qt5Network_INCLUDE_DIRS}
                                      ${Qt5Svg_INCLUDE_DIRS}
                                      ${Qt5OpenGL_INCLUDE_DIRS}
-<<<<<<< HEAD
-                                     ${Qt5WebEngine_INCLUDE_DIRS}
-=======
->>>>>>> 722553d4
                                      ${GSL_INCLUDE_DIRS}
                                      ${Boost_INCLUDE_DIRS}
                                      ${SEQAN_INCLUDE_DIRS}
@@ -145,10 +141,6 @@
                                   ${Qt5Network_LIBRARIES}
                                   ${Qt5OpenGL_LIBRARIES}
                                   ${Qt5Svg_LIBRARIES}
-<<<<<<< HEAD
-                                  ${Qt5WebEngine_LIBRARIES}
-=======
->>>>>>> 722553d4
                                   ${OPENMS_DEP_LIBRARIES}
                    DLL_EXPORT_PATH "OpenMS/")
 
