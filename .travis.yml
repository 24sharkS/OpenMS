--- conflicted
+++ resolved
@@ -22,11 +22,8 @@
          - sourceline: 'ppa:beineri/opt-qt593-xenial'
       packages:
          - cmake
-<<<<<<< HEAD
          - libgl1-mesa-dev
-=======
          - g++-4.9
->>>>>>> 5ae14e6c
          - qt59base
          - qt59svg
          - cmake-data
